generator: ck2yaml
input-files: [chem.cnt.inp, therm.cnt.inp]
cantera-version: 2.6.0
<<<<<<< HEAD
date: Wed, 21 May 2025 13:55:55 +0200
=======
date: Wed, 21 May 2025 15:48:23 +0200
>>>>>>> 8f2c148b

units: {length: cm, time: s, quantity: mol, activation-energy: K}

phases:
- name: gas
  thermo: ideal-gas
  elements: [C, H]
  species: [AC, AC_GA, AC_GAA, AKT, AKTA, AMPK, AMPKA, ATG5, ATG5T, ATG5_BCL2,
    AUT, BAX, BAXA, BCL2, BCL2_BAX, BCL2_PUMA, BEC1, BEC1A, BEC1_BCL2, BEC1_UVG,
    BID, CA2ER, CA2IC, CALPAIN, CALPAINA, CAMKKB, CAMKKBA, CAMP, CASP, CCH,
    CYTC, CYTCM, DAPK, DAPKA, DRAM, DS, EPAC, EPACA, GA, GAA, GABC, GBC,
    GPCRA, INSULIN, IP3, IP3R, IP3R_BCL2, IP3R_IP3, MDM2, MTOR, MTORA, MTOR_RAP,
    NS, P53, P53A, P53A_BCL2, PHAG, PI3K, PI3KA, PIP2, PKA, PKAA, PKC, PKC_CA2IC,
    PLCE, PLCEA, PREAUT, PROCASP, PUMA, RAP, REF, RHEB, RHEBA, SERCA, SERCAA,
    TBID, TG, TG_SERCA, TSC, TSCA, ULK, ULKA, UVG, UVG_BAX]
  kinetics: gas
  state: {T: 300.0, P: 1 atm}

species:
- name: AC
  composition: {H: 1}
  thermo:
    model: NASA7
    temperature-ranges: [200.0, 1000.0, 6000.0]
    data:
    - [5.14911468, -0.0136622009, 4.91453921e-05, -4.84246767e-08, 1.66603441e-11,
      -1.02465983e+04, -4.63848842]
    - [1.65326226, 0.0100263099, -3.31661238e-06, 5.36483138e-10, -3.14696758e-14,
      -1.00095936e+04, 9.90506283]
- name: AC_GA
  composition: {H: 1}
  thermo:
    model: NASA7
    temperature-ranges: [200.0, 1000.0, 6000.0]
    data:
    - [5.14911468, -0.0136622009, 4.91453921e-05, -4.84246767e-08, 1.66603441e-11,
      -1.02465983e+04, -4.63848842]
    - [1.65326226, 0.0100263099, -3.31661238e-06, 5.36483138e-10, -3.14696758e-14,
      -1.00095936e+04, 9.90506283]
- name: AC_GAA
  composition: {H: 1}
  thermo:
    model: NASA7
    temperature-ranges: [200.0, 1000.0, 6000.0]
    data:
    - [5.14911468, -0.0136622009, 4.91453921e-05, -4.84246767e-08, 1.66603441e-11,
      -1.02465983e+04, -4.63848842]
    - [1.65326226, 0.0100263099, -3.31661238e-06, 5.36483138e-10, -3.14696758e-14,
      -1.00095936e+04, 9.90506283]
- name: AKT
  composition: {H: 1}
  thermo:
    model: NASA7
    temperature-ranges: [200.0, 1000.0, 6000.0]
    data:
    - [5.14911468, -0.0136622009, 4.91453921e-05, -4.84246767e-08, 1.66603441e-11,
      -1.02465983e+04, -4.63848842]
    - [1.65326226, 0.0100263099, -3.31661238e-06, 5.36483138e-10, -3.14696758e-14,
      -1.00095936e+04, 9.90506283]
- name: AKTA
  composition: {H: 1}
  thermo:
    model: NASA7
    temperature-ranges: [200.0, 1000.0, 6000.0]
    data:
    - [5.14911468, -0.0136622009, 4.91453921e-05, -4.84246767e-08, 1.66603441e-11,
      -1.02465983e+04, -4.63848842]
    - [1.65326226, 0.0100263099, -3.31661238e-06, 5.36483138e-10, -3.14696758e-14,
      -1.00095936e+04, 9.90506283]
- name: AMPK
  composition: {H: 1}
  thermo:
    model: NASA7
    temperature-ranges: [200.0, 1000.0, 6000.0]
    data:
    - [5.14911468, -0.0136622009, 4.91453921e-05, -4.84246767e-08, 1.66603441e-11,
      -1.02465983e+04, -4.63848842]
    - [1.65326226, 0.0100263099, -3.31661238e-06, 5.36483138e-10, -3.14696758e-14,
      -1.00095936e+04, 9.90506283]
- name: AMPKA
  composition: {H: 1}
  thermo:
    model: NASA7
    temperature-ranges: [200.0, 1000.0, 6000.0]
    data:
    - [5.14911468, -0.0136622009, 4.91453921e-05, -4.84246767e-08, 1.66603441e-11,
      -1.02465983e+04, -4.63848842]
    - [1.65326226, 0.0100263099, -3.31661238e-06, 5.36483138e-10, -3.14696758e-14,
      -1.00095936e+04, 9.90506283]
- name: ATG5
  composition: {H: 1}
  thermo:
    model: NASA7
    temperature-ranges: [200.0, 1000.0, 6000.0]
    data:
    - [5.14911468, -0.0136622009, 4.91453921e-05, -4.84246767e-08, 1.66603441e-11,
      -1.02465983e+04, -4.63848842]
    - [1.65326226, 0.0100263099, -3.31661238e-06, 5.36483138e-10, -3.14696758e-14,
      -1.00095936e+04, 9.90506283]
- name: ATG5T
  composition: {H: 1}
  thermo:
    model: NASA7
    temperature-ranges: [200.0, 1000.0, 6000.0]
    data:
    - [5.14911468, -0.0136622009, 4.91453921e-05, -4.84246767e-08, 1.66603441e-11,
      -1.02465983e+04, -4.63848842]
    - [1.65326226, 0.0100263099, -3.31661238e-06, 5.36483138e-10, -3.14696758e-14,
      -1.00095936e+04, 9.90506283]
- name: ATG5_BCL2
  composition: {H: 1}
  thermo:
    model: NASA7
    temperature-ranges: [200.0, 1000.0, 6000.0]
    data:
    - [5.14911468, -0.0136622009, 4.91453921e-05, -4.84246767e-08, 1.66603441e-11,
      -1.02465983e+04, -4.63848842]
    - [1.65326226, 0.0100263099, -3.31661238e-06, 5.36483138e-10, -3.14696758e-14,
      -1.00095936e+04, 9.90506283]
- name: AUT
  composition: {H: 1}
  thermo:
    model: NASA7
    temperature-ranges: [200.0, 1000.0, 6000.0]
    data:
    - [5.14911468, -0.0136622009, 4.91453921e-05, -4.84246767e-08, 1.66603441e-11,
      -1.02465983e+04, -4.63848842]
    - [1.65326226, 0.0100263099, -3.31661238e-06, 5.36483138e-10, -3.14696758e-14,
      -1.00095936e+04, 9.90506283]
- name: BAX
  composition: {H: 1}
  thermo:
    model: NASA7
    temperature-ranges: [200.0, 1000.0, 6000.0]
    data:
    - [5.14911468, -0.0136622009, 4.91453921e-05, -4.84246767e-08, 1.66603441e-11,
      -1.02465983e+04, -4.63848842]
    - [1.65326226, 0.0100263099, -3.31661238e-06, 5.36483138e-10, -3.14696758e-14,
      -1.00095936e+04, 9.90506283]
- name: BAXA
  composition: {H: 1}
  thermo:
    model: NASA7
    temperature-ranges: [200.0, 1000.0, 6000.0]
    data:
    - [5.14911468, -0.0136622009, 4.91453921e-05, -4.84246767e-08, 1.66603441e-11,
      -1.02465983e+04, -4.63848842]
    - [1.65326226, 0.0100263099, -3.31661238e-06, 5.36483138e-10, -3.14696758e-14,
      -1.00095936e+04, 9.90506283]
- name: BCL2
  composition: {H: 1}
  thermo:
    model: NASA7
    temperature-ranges: [200.0, 1000.0, 6000.0]
    data:
    - [5.14911468, -0.0136622009, 4.91453921e-05, -4.84246767e-08, 1.66603441e-11,
      -1.02465983e+04, -4.63848842]
    - [1.65326226, 0.0100263099, -3.31661238e-06, 5.36483138e-10, -3.14696758e-14,
      -1.00095936e+04, 9.90506283]
- name: BCL2_BAX
  composition: {H: 1}
  thermo:
    model: NASA7
    temperature-ranges: [200.0, 1000.0, 6000.0]
    data:
    - [5.14911468, -0.0136622009, 4.91453921e-05, -4.84246767e-08, 1.66603441e-11,
      -1.02465983e+04, -4.63848842]
    - [1.65326226, 0.0100263099, -3.31661238e-06, 5.36483138e-10, -3.14696758e-14,
      -1.00095936e+04, 9.90506283]
- name: BCL2_PUMA
  composition: {H: 1}
  thermo:
    model: NASA7
    temperature-ranges: [200.0, 1000.0, 6000.0]
    data:
    - [5.14911468, -0.0136622009, 4.91453921e-05, -4.84246767e-08, 1.66603441e-11,
      -1.02465983e+04, -4.63848842]
    - [1.65326226, 0.0100263099, -3.31661238e-06, 5.36483138e-10, -3.14696758e-14,
      -1.00095936e+04, 9.90506283]
- name: BEC1
  composition: {H: 1}
  thermo:
    model: NASA7
    temperature-ranges: [200.0, 1000.0, 6000.0]
    data:
    - [5.14911468, -0.0136622009, 4.91453921e-05, -4.84246767e-08, 1.66603441e-11,
      -1.02465983e+04, -4.63848842]
    - [1.65326226, 0.0100263099, -3.31661238e-06, 5.36483138e-10, -3.14696758e-14,
      -1.00095936e+04, 9.90506283]
- name: BEC1A
  composition: {H: 1}
  thermo:
    model: NASA7
    temperature-ranges: [200.0, 1000.0, 6000.0]
    data:
    - [5.14911468, -0.0136622009, 4.91453921e-05, -4.84246767e-08, 1.66603441e-11,
      -1.02465983e+04, -4.63848842]
    - [1.65326226, 0.0100263099, -3.31661238e-06, 5.36483138e-10, -3.14696758e-14,
      -1.00095936e+04, 9.90506283]
- name: BEC1_BCL2
  composition: {H: 1}
  thermo:
    model: NASA7
    temperature-ranges: [200.0, 1000.0, 6000.0]
    data:
    - [5.14911468, -0.0136622009, 4.91453921e-05, -4.84246767e-08, 1.66603441e-11,
      -1.02465983e+04, -4.63848842]
    - [1.65326226, 0.0100263099, -3.31661238e-06, 5.36483138e-10, -3.14696758e-14,
      -1.00095936e+04, 9.90506283]
- name: BEC1_UVG
  composition: {H: 1}
  thermo:
    model: NASA7
    temperature-ranges: [200.0, 1000.0, 6000.0]
    data:
    - [5.14911468, -0.0136622009, 4.91453921e-05, -4.84246767e-08, 1.66603441e-11,
      -1.02465983e+04, -4.63848842]
    - [1.65326226, 0.0100263099, -3.31661238e-06, 5.36483138e-10, -3.14696758e-14,
      -1.00095936e+04, 9.90506283]
- name: BID
  composition: {H: 1}
  thermo:
    model: NASA7
    temperature-ranges: [200.0, 1000.0, 6000.0]
    data:
    - [5.14911468, -0.0136622009, 4.91453921e-05, -4.84246767e-08, 1.66603441e-11,
      -1.02465983e+04, -4.63848842]
    - [1.65326226, 0.0100263099, -3.31661238e-06, 5.36483138e-10, -3.14696758e-14,
      -1.00095936e+04, 9.90506283]
- name: CA2ER
  composition: {H: 1}
  thermo:
    model: NASA7
    temperature-ranges: [200.0, 1000.0, 6000.0]
    data:
    - [5.14911468, -0.0136622009, 4.91453921e-05, -4.84246767e-08, 1.66603441e-11,
      -1.02465983e+04, -4.63848842]
    - [1.65326226, 0.0100263099, -3.31661238e-06, 5.36483138e-10, -3.14696758e-14,
      -1.00095936e+04, 9.90506283]
- name: CA2IC
  composition: {H: 1}
  thermo:
    model: NASA7
    temperature-ranges: [200.0, 1000.0, 6000.0]
    data:
    - [5.14911468, -0.0136622009, 4.91453921e-05, -4.84246767e-08, 1.66603441e-11,
      -1.02465983e+04, -4.63848842]
    - [1.65326226, 0.0100263099, -3.31661238e-06, 5.36483138e-10, -3.14696758e-14,
      -1.00095936e+04, 9.90506283]
- name: CALPAIN
  composition: {H: 1}
  thermo:
    model: NASA7
    temperature-ranges: [200.0, 1000.0, 6000.0]
    data:
    - [5.14911468, -0.0136622009, 4.91453921e-05, -4.84246767e-08, 1.66603441e-11,
      -1.02465983e+04, -4.63848842]
    - [1.65326226, 0.0100263099, -3.31661238e-06, 5.36483138e-10, -3.14696758e-14,
      -1.00095936e+04, 9.90506283]
- name: CALPAINA
  composition: {H: 1}
  thermo:
    model: NASA7
    temperature-ranges: [200.0, 1000.0, 6000.0]
    data:
    - [5.14911468, -0.0136622009, 4.91453921e-05, -4.84246767e-08, 1.66603441e-11,
      -1.02465983e+04, -4.63848842]
    - [1.65326226, 0.0100263099, -3.31661238e-06, 5.36483138e-10, -3.14696758e-14,
      -1.00095936e+04, 9.90506283]
- name: CAMKKB
  composition: {H: 1}
  thermo:
    model: NASA7
    temperature-ranges: [200.0, 1000.0, 6000.0]
    data:
    - [5.14911468, -0.0136622009, 4.91453921e-05, -4.84246767e-08, 1.66603441e-11,
      -1.02465983e+04, -4.63848842]
    - [1.65326226, 0.0100263099, -3.31661238e-06, 5.36483138e-10, -3.14696758e-14,
      -1.00095936e+04, 9.90506283]
- name: CAMKKBA
  composition: {H: 1}
  thermo:
    model: NASA7
    temperature-ranges: [200.0, 1000.0, 6000.0]
    data:
    - [5.14911468, -0.0136622009, 4.91453921e-05, -4.84246767e-08, 1.66603441e-11,
      -1.02465983e+04, -4.63848842]
    - [1.65326226, 0.0100263099, -3.31661238e-06, 5.36483138e-10, -3.14696758e-14,
      -1.00095936e+04, 9.90506283]
- name: CAMP
  composition: {H: 1}
  thermo:
    model: NASA7
    temperature-ranges: [200.0, 1000.0, 6000.0]
    data:
    - [5.14911468, -0.0136622009, 4.91453921e-05, -4.84246767e-08, 1.66603441e-11,
      -1.02465983e+04, -4.63848842]
    - [1.65326226, 0.0100263099, -3.31661238e-06, 5.36483138e-10, -3.14696758e-14,
      -1.00095936e+04, 9.90506283]
- name: CASP
  composition: {H: 1}
  thermo:
    model: NASA7
    temperature-ranges: [200.0, 1000.0, 6000.0]
    data:
    - [5.14911468, -0.0136622009, 4.91453921e-05, -4.84246767e-08, 1.66603441e-11,
      -1.02465983e+04, -4.63848842]
    - [1.65326226, 0.0100263099, -3.31661238e-06, 5.36483138e-10, -3.14696758e-14,
      -1.00095936e+04, 9.90506283]
- name: CCH
  composition: {H: 1}
  thermo:
    model: NASA7
    temperature-ranges: [200.0, 1000.0, 6000.0]
    data:
    - [5.14911468, -0.0136622009, 4.91453921e-05, -4.84246767e-08, 1.66603441e-11,
      -1.02465983e+04, -4.63848842]
    - [1.65326226, 0.0100263099, -3.31661238e-06, 5.36483138e-10, -3.14696758e-14,
      -1.00095936e+04, 9.90506283]
- name: CYTC
  composition: {H: 1}
  thermo:
    model: NASA7
    temperature-ranges: [200.0, 1000.0, 6000.0]
    data:
    - [5.14911468, -0.0136622009, 4.91453921e-05, -4.84246767e-08, 1.66603441e-11,
      -1.02465983e+04, -4.63848842]
    - [1.65326226, 0.0100263099, -3.31661238e-06, 5.36483138e-10, -3.14696758e-14,
      -1.00095936e+04, 9.90506283]
- name: CYTCM
  composition: {H: 1}
  thermo:
    model: NASA7
    temperature-ranges: [200.0, 1000.0, 6000.0]
    data:
    - [5.14911468, -0.0136622009, 4.91453921e-05, -4.84246767e-08, 1.66603441e-11,
      -1.02465983e+04, -4.63848842]
    - [1.65326226, 0.0100263099, -3.31661238e-06, 5.36483138e-10, -3.14696758e-14,
      -1.00095936e+04, 9.90506283]
- name: DAPK
  composition: {H: 1}
  thermo:
    model: NASA7
    temperature-ranges: [200.0, 1000.0, 6000.0]
    data:
    - [5.14911468, -0.0136622009, 4.91453921e-05, -4.84246767e-08, 1.66603441e-11,
      -1.02465983e+04, -4.63848842]
    - [1.65326226, 0.0100263099, -3.31661238e-06, 5.36483138e-10, -3.14696758e-14,
      -1.00095936e+04, 9.90506283]
- name: DAPKA
  composition: {H: 1}
  thermo:
    model: NASA7
    temperature-ranges: [200.0, 1000.0, 6000.0]
    data:
    - [5.14911468, -0.0136622009, 4.91453921e-05, -4.84246767e-08, 1.66603441e-11,
      -1.02465983e+04, -4.63848842]
    - [1.65326226, 0.0100263099, -3.31661238e-06, 5.36483138e-10, -3.14696758e-14,
      -1.00095936e+04, 9.90506283]
- name: DRAM
  composition: {H: 1}
  thermo:
    model: NASA7
    temperature-ranges: [200.0, 1000.0, 6000.0]
    data:
    - [5.14911468, -0.0136622009, 4.91453921e-05, -4.84246767e-08, 1.66603441e-11,
      -1.02465983e+04, -4.63848842]
    - [1.65326226, 0.0100263099, -3.31661238e-06, 5.36483138e-10, -3.14696758e-14,
      -1.00095936e+04, 9.90506283]
- name: DS
  composition: {H: 1}
  thermo:
    model: NASA7
    temperature-ranges: [200.0, 1000.0, 6000.0]
    data:
    - [5.14911468, -0.0136622009, 4.91453921e-05, -4.84246767e-08, 1.66603441e-11,
      -1.02465983e+04, -4.63848842]
    - [1.65326226, 0.0100263099, -3.31661238e-06, 5.36483138e-10, -3.14696758e-14,
      -1.00095936e+04, 9.90506283]
- name: EPAC
  composition: {H: 1}
  thermo:
    model: NASA7
    temperature-ranges: [200.0, 1000.0, 6000.0]
    data:
    - [5.14911468, -0.0136622009, 4.91453921e-05, -4.84246767e-08, 1.66603441e-11,
      -1.02465983e+04, -4.63848842]
    - [1.65326226, 0.0100263099, -3.31661238e-06, 5.36483138e-10, -3.14696758e-14,
      -1.00095936e+04, 9.90506283]
- name: EPACA
  composition: {H: 1}
  thermo:
    model: NASA7
    temperature-ranges: [200.0, 1000.0, 6000.0]
    data:
    - [5.14911468, -0.0136622009, 4.91453921e-05, -4.84246767e-08, 1.66603441e-11,
      -1.02465983e+04, -4.63848842]
    - [1.65326226, 0.0100263099, -3.31661238e-06, 5.36483138e-10, -3.14696758e-14,
      -1.00095936e+04, 9.90506283]
- name: GA
  composition: {H: 1}
  thermo:
    model: NASA7
    temperature-ranges: [200.0, 1000.0, 6000.0]
    data:
    - [5.14911468, -0.0136622009, 4.91453921e-05, -4.84246767e-08, 1.66603441e-11,
      -1.02465983e+04, -4.63848842]
    - [1.65326226, 0.0100263099, -3.31661238e-06, 5.36483138e-10, -3.14696758e-14,
      -1.00095936e+04, 9.90506283]
- name: GAA
  composition: {H: 1}
  thermo:
    model: NASA7
    temperature-ranges: [200.0, 1000.0, 6000.0]
    data:
    - [5.14911468, -0.0136622009, 4.91453921e-05, -4.84246767e-08, 1.66603441e-11,
      -1.02465983e+04, -4.63848842]
    - [1.65326226, 0.0100263099, -3.31661238e-06, 5.36483138e-10, -3.14696758e-14,
      -1.00095936e+04, 9.90506283]
- name: GABC
  composition: {H: 1}
  thermo:
    model: NASA7
    temperature-ranges: [200.0, 1000.0, 6000.0]
    data:
    - [5.14911468, -0.0136622009, 4.91453921e-05, -4.84246767e-08, 1.66603441e-11,
      -1.02465983e+04, -4.63848842]
    - [1.65326226, 0.0100263099, -3.31661238e-06, 5.36483138e-10, -3.14696758e-14,
      -1.00095936e+04, 9.90506283]
- name: GBC
  composition: {H: 1}
  thermo:
    model: NASA7
    temperature-ranges: [200.0, 1000.0, 6000.0]
    data:
    - [5.14911468, -0.0136622009, 4.91453921e-05, -4.84246767e-08, 1.66603441e-11,
      -1.02465983e+04, -4.63848842]
    - [1.65326226, 0.0100263099, -3.31661238e-06, 5.36483138e-10, -3.14696758e-14,
      -1.00095936e+04, 9.90506283]
- name: GPCRA
  composition: {H: 1}
  thermo:
    model: NASA7
    temperature-ranges: [200.0, 1000.0, 6000.0]
    data:
    - [5.14911468, -0.0136622009, 4.91453921e-05, -4.84246767e-08, 1.66603441e-11,
      -1.02465983e+04, -4.63848842]
    - [1.65326226, 0.0100263099, -3.31661238e-06, 5.36483138e-10, -3.14696758e-14,
      -1.00095936e+04, 9.90506283]
- name: INSULIN
  composition: {H: 1}
  thermo:
    model: NASA7
    temperature-ranges: [200.0, 1000.0, 6000.0]
    data:
    - [5.14911468, -0.0136622009, 4.91453921e-05, -4.84246767e-08, 1.66603441e-11,
      -1.02465983e+04, -4.63848842]
    - [1.65326226, 0.0100263099, -3.31661238e-06, 5.36483138e-10, -3.14696758e-14,
      -1.00095936e+04, 9.90506283]
- name: IP3
  composition: {H: 1}
  thermo:
    model: NASA7
    temperature-ranges: [200.0, 1000.0, 6000.0]
    data:
    - [5.14911468, -0.0136622009, 4.91453921e-05, -4.84246767e-08, 1.66603441e-11,
      -1.02465983e+04, -4.63848842]
    - [1.65326226, 0.0100263099, -3.31661238e-06, 5.36483138e-10, -3.14696758e-14,
      -1.00095936e+04, 9.90506283]
- name: IP3R
  composition: {H: 1}
  thermo:
    model: NASA7
    temperature-ranges: [200.0, 1000.0, 6000.0]
    data:
    - [5.14911468, -0.0136622009, 4.91453921e-05, -4.84246767e-08, 1.66603441e-11,
      -1.02465983e+04, -4.63848842]
    - [1.65326226, 0.0100263099, -3.31661238e-06, 5.36483138e-10, -3.14696758e-14,
      -1.00095936e+04, 9.90506283]
- name: IP3R_BCL2
  composition: {H: 1}
  thermo:
    model: NASA7
    temperature-ranges: [200.0, 1000.0, 6000.0]
    data:
    - [5.14911468, -0.0136622009, 4.91453921e-05, -4.84246767e-08, 1.66603441e-11,
      -1.02465983e+04, -4.63848842]
    - [1.65326226, 0.0100263099, -3.31661238e-06, 5.36483138e-10, -3.14696758e-14,
      -1.00095936e+04, 9.90506283]
- name: IP3R_IP3
  composition: {H: 1}
  thermo:
    model: NASA7
    temperature-ranges: [200.0, 1000.0, 6000.0]
    data:
    - [5.14911468, -0.0136622009, 4.91453921e-05, -4.84246767e-08, 1.66603441e-11,
      -1.02465983e+04, -4.63848842]
    - [1.65326226, 0.0100263099, -3.31661238e-06, 5.36483138e-10, -3.14696758e-14,
      -1.00095936e+04, 9.90506283]
- name: MDM2
  composition: {H: 1}
  thermo:
    model: NASA7
    temperature-ranges: [200.0, 1000.0, 6000.0]
    data:
    - [5.14911468, -0.0136622009, 4.91453921e-05, -4.84246767e-08, 1.66603441e-11,
      -1.02465983e+04, -4.63848842]
    - [1.65326226, 0.0100263099, -3.31661238e-06, 5.36483138e-10, -3.14696758e-14,
      -1.00095936e+04, 9.90506283]
- name: MTOR
  composition: {H: 1}
  thermo:
    model: NASA7
    temperature-ranges: [200.0, 1000.0, 6000.0]
    data:
    - [5.14911468, -0.0136622009, 4.91453921e-05, -4.84246767e-08, 1.66603441e-11,
      -1.02465983e+04, -4.63848842]
    - [1.65326226, 0.0100263099, -3.31661238e-06, 5.36483138e-10, -3.14696758e-14,
      -1.00095936e+04, 9.90506283]
- name: MTORA
  composition: {H: 1}
  thermo:
    model: NASA7
    temperature-ranges: [200.0, 1000.0, 6000.0]
    data:
    - [5.14911468, -0.0136622009, 4.91453921e-05, -4.84246767e-08, 1.66603441e-11,
      -1.02465983e+04, -4.63848842]
    - [1.65326226, 0.0100263099, -3.31661238e-06, 5.36483138e-10, -3.14696758e-14,
      -1.00095936e+04, 9.90506283]
- name: MTOR_RAP
  composition: {H: 1}
  thermo:
    model: NASA7
    temperature-ranges: [200.0, 1000.0, 6000.0]
    data:
    - [5.14911468, -0.0136622009, 4.91453921e-05, -4.84246767e-08, 1.66603441e-11,
      -1.02465983e+04, -4.63848842]
    - [1.65326226, 0.0100263099, -3.31661238e-06, 5.36483138e-10, -3.14696758e-14,
      -1.00095936e+04, 9.90506283]
- name: NS
  composition: {H: 1}
  thermo:
    model: NASA7
    temperature-ranges: [200.0, 1000.0, 6000.0]
    data:
    - [5.14911468, -0.0136622009, 4.91453921e-05, -4.84246767e-08, 1.66603441e-11,
      -1.02465983e+04, -4.63848842]
    - [1.65326226, 0.0100263099, -3.31661238e-06, 5.36483138e-10, -3.14696758e-14,
      -1.00095936e+04, 9.90506283]
- name: P53
  composition: {H: 1}
  thermo:
    model: NASA7
    temperature-ranges: [200.0, 1000.0, 6000.0]
    data:
    - [5.14911468, -0.0136622009, 4.91453921e-05, -4.84246767e-08, 1.66603441e-11,
      -1.02465983e+04, -4.63848842]
    - [1.65326226, 0.0100263099, -3.31661238e-06, 5.36483138e-10, -3.14696758e-14,
      -1.00095936e+04, 9.90506283]
- name: P53A
  composition: {H: 1}
  thermo:
    model: NASA7
    temperature-ranges: [200.0, 1000.0, 6000.0]
    data:
    - [5.14911468, -0.0136622009, 4.91453921e-05, -4.84246767e-08, 1.66603441e-11,
      -1.02465983e+04, -4.63848842]
    - [1.65326226, 0.0100263099, -3.31661238e-06, 5.36483138e-10, -3.14696758e-14,
      -1.00095936e+04, 9.90506283]
- name: P53A_BCL2
  composition: {H: 1}
  thermo:
    model: NASA7
    temperature-ranges: [200.0, 1000.0, 6000.0]
    data:
    - [5.14911468, -0.0136622009, 4.91453921e-05, -4.84246767e-08, 1.66603441e-11,
      -1.02465983e+04, -4.63848842]
    - [1.65326226, 0.0100263099, -3.31661238e-06, 5.36483138e-10, -3.14696758e-14,
      -1.00095936e+04, 9.90506283]
- name: PHAG
  composition: {H: 1}
  thermo:
    model: NASA7
    temperature-ranges: [200.0, 1000.0, 6000.0]
    data:
    - [5.14911468, -0.0136622009, 4.91453921e-05, -4.84246767e-08, 1.66603441e-11,
      -1.02465983e+04, -4.63848842]
    - [1.65326226, 0.0100263099, -3.31661238e-06, 5.36483138e-10, -3.14696758e-14,
      -1.00095936e+04, 9.90506283]
- name: PI3K
  composition: {H: 1}
  thermo:
    model: NASA7
    temperature-ranges: [200.0, 1000.0, 6000.0]
    data:
    - [5.14911468, -0.0136622009, 4.91453921e-05, -4.84246767e-08, 1.66603441e-11,
      -1.02465983e+04, -4.63848842]
    - [1.65326226, 0.0100263099, -3.31661238e-06, 5.36483138e-10, -3.14696758e-14,
      -1.00095936e+04, 9.90506283]
- name: PI3KA
  composition: {H: 1}
  thermo:
    model: NASA7
    temperature-ranges: [200.0, 1000.0, 6000.0]
    data:
    - [5.14911468, -0.0136622009, 4.91453921e-05, -4.84246767e-08, 1.66603441e-11,
      -1.02465983e+04, -4.63848842]
    - [1.65326226, 0.0100263099, -3.31661238e-06, 5.36483138e-10, -3.14696758e-14,
      -1.00095936e+04, 9.90506283]
- name: PIP2
  composition: {H: 1}
  thermo:
    model: NASA7
    temperature-ranges: [200.0, 1000.0, 6000.0]
    data:
    - [5.14911468, -0.0136622009, 4.91453921e-05, -4.84246767e-08, 1.66603441e-11,
      -1.02465983e+04, -4.63848842]
    - [1.65326226, 0.0100263099, -3.31661238e-06, 5.36483138e-10, -3.14696758e-14,
      -1.00095936e+04, 9.90506283]
- name: PKA
  composition: {H: 1}
  thermo:
    model: NASA7
    temperature-ranges: [200.0, 1000.0, 6000.0]
    data:
    - [5.14911468, -0.0136622009, 4.91453921e-05, -4.84246767e-08, 1.66603441e-11,
      -1.02465983e+04, -4.63848842]
    - [1.65326226, 0.0100263099, -3.31661238e-06, 5.36483138e-10, -3.14696758e-14,
      -1.00095936e+04, 9.90506283]
- name: PKAA
  composition: {H: 1}
  thermo:
    model: NASA7
    temperature-ranges: [200.0, 1000.0, 6000.0]
    data:
    - [5.14911468, -0.0136622009, 4.91453921e-05, -4.84246767e-08, 1.66603441e-11,
      -1.02465983e+04, -4.63848842]
    - [1.65326226, 0.0100263099, -3.31661238e-06, 5.36483138e-10, -3.14696758e-14,
      -1.00095936e+04, 9.90506283]
- name: PKC
  composition: {H: 1}
  thermo:
    model: NASA7
    temperature-ranges: [200.0, 1000.0, 6000.0]
    data:
    - [5.14911468, -0.0136622009, 4.91453921e-05, -4.84246767e-08, 1.66603441e-11,
      -1.02465983e+04, -4.63848842]
    - [1.65326226, 0.0100263099, -3.31661238e-06, 5.36483138e-10, -3.14696758e-14,
      -1.00095936e+04, 9.90506283]
- name: PKC_CA2IC
  composition: {H: 1}
  thermo:
    model: NASA7
    temperature-ranges: [200.0, 1000.0, 6000.0]
    data:
    - [5.14911468, -0.0136622009, 4.91453921e-05, -4.84246767e-08, 1.66603441e-11,
      -1.02465983e+04, -4.63848842]
    - [1.65326226, 0.0100263099, -3.31661238e-06, 5.36483138e-10, -3.14696758e-14,
      -1.00095936e+04, 9.90506283]
- name: PLCE
  composition: {H: 1}
  thermo:
    model: NASA7
    temperature-ranges: [200.0, 1000.0, 6000.0]
    data:
    - [5.14911468, -0.0136622009, 4.91453921e-05, -4.84246767e-08, 1.66603441e-11,
      -1.02465983e+04, -4.63848842]
    - [1.65326226, 0.0100263099, -3.31661238e-06, 5.36483138e-10, -3.14696758e-14,
      -1.00095936e+04, 9.90506283]
- name: PLCEA
  composition: {H: 1}
  thermo:
    model: NASA7
    temperature-ranges: [200.0, 1000.0, 6000.0]
    data:
    - [5.14911468, -0.0136622009, 4.91453921e-05, -4.84246767e-08, 1.66603441e-11,
      -1.02465983e+04, -4.63848842]
    - [1.65326226, 0.0100263099, -3.31661238e-06, 5.36483138e-10, -3.14696758e-14,
      -1.00095936e+04, 9.90506283]
- name: PREAUT
  composition: {H: 1}
  thermo:
    model: NASA7
    temperature-ranges: [200.0, 1000.0, 6000.0]
    data:
    - [5.14911468, -0.0136622009, 4.91453921e-05, -4.84246767e-08, 1.66603441e-11,
      -1.02465983e+04, -4.63848842]
    - [1.65326226, 0.0100263099, -3.31661238e-06, 5.36483138e-10, -3.14696758e-14,
      -1.00095936e+04, 9.90506283]
- name: PROCASP
  composition: {H: 1}
  thermo:
    model: NASA7
    temperature-ranges: [200.0, 1000.0, 6000.0]
    data:
    - [5.14911468, -0.0136622009, 4.91453921e-05, -4.84246767e-08, 1.66603441e-11,
      -1.02465983e+04, -4.63848842]
    - [1.65326226, 0.0100263099, -3.31661238e-06, 5.36483138e-10, -3.14696758e-14,
      -1.00095936e+04, 9.90506283]
- name: PUMA
  composition: {H: 1}
  thermo:
    model: NASA7
    temperature-ranges: [200.0, 1000.0, 6000.0]
    data:
    - [5.14911468, -0.0136622009, 4.91453921e-05, -4.84246767e-08, 1.66603441e-11,
      -1.02465983e+04, -4.63848842]
    - [1.65326226, 0.0100263099, -3.31661238e-06, 5.36483138e-10, -3.14696758e-14,
      -1.00095936e+04, 9.90506283]
- name: RAP
  composition: {H: 1}
  thermo:
    model: NASA7
    temperature-ranges: [200.0, 1000.0, 6000.0]
    data:
    - [5.14911468, -0.0136622009, 4.91453921e-05, -4.84246767e-08, 1.66603441e-11,
      -1.02465983e+04, -4.63848842]
    - [1.65326226, 0.0100263099, -3.31661238e-06, 5.36483138e-10, -3.14696758e-14,
      -1.00095936e+04, 9.90506283]
- name: REF
  composition: {H: 1}
  thermo:
    model: NASA7
    temperature-ranges: [200.0, 1000.0, 6000.0]
    data:
    - [5.14911468, -0.0136622009, 4.91453921e-05, -4.84246767e-08, 1.66603441e-11,
      -1.02465983e+04, -4.63848842]
    - [1.65326226, 0.0100263099, -3.31661238e-06, 5.36483138e-10, -3.14696758e-14,
      -1.00095936e+04, 9.90506283]
- name: RHEB
  composition: {H: 1}
  thermo:
    model: NASA7
    temperature-ranges: [200.0, 1000.0, 6000.0]
    data:
    - [5.14911468, -0.0136622009, 4.91453921e-05, -4.84246767e-08, 1.66603441e-11,
      -1.02465983e+04, -4.63848842]
    - [1.65326226, 0.0100263099, -3.31661238e-06, 5.36483138e-10, -3.14696758e-14,
      -1.00095936e+04, 9.90506283]
- name: RHEBA
  composition: {H: 1}
  thermo:
    model: NASA7
    temperature-ranges: [200.0, 1000.0, 6000.0]
    data:
    - [5.14911468, -0.0136622009, 4.91453921e-05, -4.84246767e-08, 1.66603441e-11,
      -1.02465983e+04, -4.63848842]
    - [1.65326226, 0.0100263099, -3.31661238e-06, 5.36483138e-10, -3.14696758e-14,
      -1.00095936e+04, 9.90506283]
- name: SERCA
  composition: {H: 1}
  thermo:
    model: NASA7
    temperature-ranges: [200.0, 1000.0, 6000.0]
    data:
    - [5.14911468, -0.0136622009, 4.91453921e-05, -4.84246767e-08, 1.66603441e-11,
      -1.02465983e+04, -4.63848842]
    - [1.65326226, 0.0100263099, -3.31661238e-06, 5.36483138e-10, -3.14696758e-14,
      -1.00095936e+04, 9.90506283]
- name: SERCAA
  composition: {H: 1}
  thermo:
    model: NASA7
    temperature-ranges: [200.0, 1000.0, 6000.0]
    data:
    - [5.14911468, -0.0136622009, 4.91453921e-05, -4.84246767e-08, 1.66603441e-11,
      -1.02465983e+04, -4.63848842]
    - [1.65326226, 0.0100263099, -3.31661238e-06, 5.36483138e-10, -3.14696758e-14,
      -1.00095936e+04, 9.90506283]
- name: TBID
  composition: {H: 1}
  thermo:
    model: NASA7
    temperature-ranges: [200.0, 1000.0, 6000.0]
    data:
    - [5.14911468, -0.0136622009, 4.91453921e-05, -4.84246767e-08, 1.66603441e-11,
      -1.02465983e+04, -4.63848842]
    - [1.65326226, 0.0100263099, -3.31661238e-06, 5.36483138e-10, -3.14696758e-14,
      -1.00095936e+04, 9.90506283]
- name: TG
  composition: {H: 1}
  thermo:
    model: NASA7
    temperature-ranges: [200.0, 1000.0, 6000.0]
    data:
    - [5.14911468, -0.0136622009, 4.91453921e-05, -4.84246767e-08, 1.66603441e-11,
      -1.02465983e+04, -4.63848842]
    - [1.65326226, 0.0100263099, -3.31661238e-06, 5.36483138e-10, -3.14696758e-14,
      -1.00095936e+04, 9.90506283]
- name: TG_SERCA
  composition: {H: 1}
  thermo:
    model: NASA7
    temperature-ranges: [200.0, 1000.0, 6000.0]
    data:
    - [5.14911468, -0.0136622009, 4.91453921e-05, -4.84246767e-08, 1.66603441e-11,
      -1.02465983e+04, -4.63848842]
    - [1.65326226, 0.0100263099, -3.31661238e-06, 5.36483138e-10, -3.14696758e-14,
      -1.00095936e+04, 9.90506283]
- name: TSC
  composition: {H: 1}
  thermo:
    model: NASA7
    temperature-ranges: [200.0, 1000.0, 6000.0]
    data:
    - [5.14911468, -0.0136622009, 4.91453921e-05, -4.84246767e-08, 1.66603441e-11,
      -1.02465983e+04, -4.63848842]
    - [1.65326226, 0.0100263099, -3.31661238e-06, 5.36483138e-10, -3.14696758e-14,
      -1.00095936e+04, 9.90506283]
- name: TSCA
  composition: {H: 1}
  thermo:
    model: NASA7
    temperature-ranges: [200.0, 1000.0, 6000.0]
    data:
    - [5.14911468, -0.0136622009, 4.91453921e-05, -4.84246767e-08, 1.66603441e-11,
      -1.02465983e+04, -4.63848842]
    - [1.65326226, 0.0100263099, -3.31661238e-06, 5.36483138e-10, -3.14696758e-14,
      -1.00095936e+04, 9.90506283]
- name: ULK
  composition: {H: 1}
  thermo:
    model: NASA7
    temperature-ranges: [200.0, 1000.0, 6000.0]
    data:
    - [5.14911468, -0.0136622009, 4.91453921e-05, -4.84246767e-08, 1.66603441e-11,
      -1.02465983e+04, -4.63848842]
    - [1.65326226, 0.0100263099, -3.31661238e-06, 5.36483138e-10, -3.14696758e-14,
      -1.00095936e+04, 9.90506283]
- name: ULKA
  composition: {H: 1}
  thermo:
    model: NASA7
    temperature-ranges: [200.0, 1000.0, 6000.0]
    data:
    - [5.14911468, -0.0136622009, 4.91453921e-05, -4.84246767e-08, 1.66603441e-11,
      -1.02465983e+04, -4.63848842]
    - [1.65326226, 0.0100263099, -3.31661238e-06, 5.36483138e-10, -3.14696758e-14,
      -1.00095936e+04, 9.90506283]
- name: UVG
  composition: {H: 1}
  thermo:
    model: NASA7
    temperature-ranges: [200.0, 1000.0, 6000.0]
    data:
    - [5.14911468, -0.0136622009, 4.91453921e-05, -4.84246767e-08, 1.66603441e-11,
      -1.02465983e+04, -4.63848842]
    - [1.65326226, 0.0100263099, -3.31661238e-06, 5.36483138e-10, -3.14696758e-14,
      -1.00095936e+04, 9.90506283]
- name: UVG_BAX
  composition: {H: 1}
  thermo:
    model: NASA7
    temperature-ranges: [200.0, 1000.0, 6000.0]
    data:
    - [5.14911468, -0.0136622009, 4.91453921e-05, -4.84246767e-08, 1.66603441e-11,
      -1.02465983e+04, -4.63848842]
    - [1.65326226, 0.0100263099, -3.31661238e-06, 5.36483138e-10, -3.14696758e-14,
      -1.00095936e+04, 9.90506283]

reactions:
- equation: DS + P53 => P53A + DS  # Reaction 1
  rate-constant: {A: 2.5e-04, b: 0.0, Ea: 0.0}
  note: R0001
- equation: P53A + REF => MDM2 + P53A  # Reaction 2
  rate-constant: {A: 1.2732e-05, b: 0.0, Ea: 0.0}
  note: R0002
- equation: MDM2 => REF  # Reaction 3
  rate-constant: {A: 2.1589e-03, b: 0.0, Ea: 0.0}
  note: R0003
- equation: MDM2 + P53A => MDM2 + REF  # Reaction 4
  rate-constant: {A: 1.2046e+09, b: 0.0, Ea: 0.0}
  note: R0004
- equation: P53A + BAX => BAXA + P53A  # Reaction 5
  rate-constant: {A: 6.3652e+09, b: 0.0, Ea: 0.0}
  note: R0005
- equation: P53A + REF => P53A + BAX  # Reaction 6
  rate-constant: {A: 2.5633e+06, b: 0.0, Ea: 0.0}
  note: R0006
- equation: P53A + BCL2 => P53A_BCL2 + REF  # Reaction 7
  rate-constant: {A: 4.0013e+08, b: 0.0, Ea: 0.0}
  note: R0007
- equation: P53A_BCL2 + REF => P53A + BCL2  # Reaction 8
  rate-constant: {A: 4.7875e-07, b: 0.0, Ea: 0.0}
  note: R0008
- equation: BCL2 + BAX => BCL2_BAX + REF  # Reaction 9
  rate-constant: {A: 1527.1, b: 0.0, Ea: 0.0}
  note: R0009
- equation: BCL2_BAX + REF => BCL2 + BAX  # Reaction 10
  rate-constant: {A: 1.7346e-06, b: 0.0, Ea: 0.0}
  note: R0010
- equation: BAXA => BAX  # Reaction 11
  rate-constant: {A: 0.30222, b: 0.0, Ea: 0.0}
  note: R0011
- equation: BAX => REF  # Reaction 12
  rate-constant: {A: 0.42264, b: 0.0, Ea: 0.0}
  note: R0012
- equation: BAXA + CYTCM => BAXA + CYTC  # Reaction 13
  rate-constant: {A: 4.6216e-08, b: 0.0, Ea: 0.0}
  note: R0013
- equation: UVG + BAX => UVG_BAX + REF  # Reaction 14
  rate-constant: {A: 5.1187e+06, b: 0.0, Ea: 0.0}
  note: R0014
- equation: UVG_BAX + REF => UVG + BAX  # Reaction 15
  rate-constant: {A: 0.01192, b: 0.0, Ea: 0.0}
  note: R0015
- equation: CALPAINA + BID => CALPAINA + TBID  # Reaction 16
  rate-constant: {A: 6.5504e+07, b: 0.0, Ea: 0.0}
  note: R0016
- equation: TBID => REF  # Reaction 17
  rate-constant: {A: 4.8349e-05, b: 0.0, Ea: 0.0}
  note: R0017
- equation: REF => BID  # Reaction 18
  rate-constant: {A: 2.3657e-17, b: 0.0, Ea: 0.0}
  note: R0018
- equation: TBID + CYTCM => TBID + CYTC  # Reaction 19
  rate-constant: {A: 5.8275e-04, b: 0.0, Ea: 0.0}
  note: R0019
- equation: CYTC => REF  # Reaction 20
  rate-constant: {A: 2.0585e-03, b: 0.0, Ea: 0.0}
  note: R0020
- equation: CYTC + PROCASP => CYTC + CASP  # Reaction 21
  rate-constant: {A: 3491.1, b: 0.0, Ea: 0.0}
  note: R0021
- equation: CASP + PROCASP => 2 CASP  # Reaction 22
  rate-constant: {A: 2.6799e+06, b: 0.0, Ea: 0.0}
  note: R0022
- equation: CASP + BID => TBID + CASP  # Reaction 23
  rate-constant: {A: 3.2623e+06, b: 0.0, Ea: 0.0}
  note: R0023
- equation: DS + DAPK => DS + DAPKA  # Reaction 24
  rate-constant: {A: 1.03e+07, b: 0.0, Ea: 0.0}
  note: R0024
- equation: DAPKA => DAPK  # Reaction 25
  rate-constant: {A: 7.0458e-05, b: 0.0, Ea: 0.0}
  note: R0025
- equation: P53A + AMPKA => P53A + AMPK  # Reaction 26
  rate-constant: {A: 6.7187e+05, b: 0.0, Ea: 0.0}
  note: R0026
- equation: REF + P53A => P53A + PUMA  # Reaction 27
  rate-constant: {A: 1.0518e-06, b: 0.0, Ea: 0.0}
  note: R0027
- equation: PUMA + BCL2 => BCL2_PUMA + REF  # Reaction 28
  rate-constant: {A: 8.051e+07, b: 0.0, Ea: 0.0}
  note: R0028
- equation: BCL2_PUMA + REF => PUMA + BCL2  # Reaction 29
  rate-constant: {A: 4.5742e-04, b: 0.0, Ea: 0.0}
  note: R0029
- equation: PUMA => REF  # Reaction 30
  rate-constant: {A: 1.0204e-05, b: 0.0, Ea: 0.0}
  note: R0030
- equation: DAPKA + BEC1_BCL2 + REF => DAPKA + BEC1 + BCL2  # Reaction 31
  rate-constant: {A: 1.4287e+10, b: 0.0, Ea: 0.0}
  note: R0031
- equation: TG + SERCA => TG_SERCA + REF  # Reaction 32
  rate-constant: {A: 3.5e+06, b: 0.0, Ea: 0.0}
  note: R0032
- equation: TG_SERCA + REF => TG + SERCA  # Reaction 33
  rate-constant: {A: 3.25e-04, b: 0.0, Ea: 0.0}
  note: R0033
- equation: CA2IC + SERCA => CA2ER + SERCA  # Reaction 34
  rate-constant: {A: 2944.4, b: 0.0, Ea: 0.0}
  note: R0034
- equation: CCH + PLCE => PLCEA + REF  # Reaction 35
  rate-constant: {A: 2.53e+08, b: 0.0, Ea: 0.0}
  note: R0035
- equation: EPACA + PLCE => EPACA + PLCEA  # Reaction 36
  rate-constant: {A: 7.9673e+07, b: 0.0, Ea: 0.0}
  note: R0036
- equation: PLCEA => PLCE  # Reaction 37
  rate-constant: {A: 0.010818, b: 0.0, Ea: 0.0}
  note: R0037
- equation: PLCEA + PIP2 => PLCEA + IP3  # Reaction 38
  rate-constant: {A: 5.5266e+08, b: 0.0, Ea: 0.0}
  note: R0038
- equation: IP3R + IP3 => IP3R_IP3 + REF  # Reaction 39
  rate-constant: {A: 2.8987e+06, b: 0.0, Ea: 0.0}
  note: R0039
- equation: IP3R_IP3 + REF => IP3R + IP3  # Reaction 40
  rate-constant: {A: 7.6365e-03, b: 0.0, Ea: 0.0}
  note: R0040
- equation: CA2ER + IP3R_IP3 => CA2IC + IP3R_IP3  # Reaction 41
  rate-constant: {A: 4.9133e+06, b: 0.0, Ea: 0.0}
  note: R0041
- equation: IP3R_IP3 + PHAG => IP3R_IP3 + REF  # Reaction 42
  rate-constant: {A: 3.4298e+07, b: 0.0, Ea: 0.0}
  note: R0042
- equation: IP3 => PIP2  # Reaction 43
  rate-constant: {A: 7.061e-06, b: 0.0, Ea: 0.0}
  note: R0043
- equation: CA2IC + CAMKKB => CA2IC + CAMKKBA  # Reaction 44
  rate-constant: {A: 1331.0, b: 0.0, Ea: 0.0}
  note: R0044
- equation: AMPK + CAMKKBA => AMPKA + CAMKKBA  # Reaction 45
  rate-constant: {A: 1.1164e+06, b: 0.0, Ea: 0.0}
  note: R0045
- equation: CA2IC + CALPAIN => CA2IC + CALPAINA  # Reaction 46
  rate-constant: {A: 5.5238e+06, b: 0.0, Ea: 0.0}
  note: R0046
- equation: CALPAINA => CALPAIN  # Reaction 47
  rate-constant: {A: 0.81631, b: 0.0, Ea: 0.0}
  note: R0047
- equation: CALPAINA + GA => GAA + CALPAINA  # Reaction 48
  rate-constant: {A: 3.7598e+07, b: 0.0, Ea: 0.0}
  note: R0048
- equation: AC + GAA => AC_GAA + REF  # Reaction 49
  rate-constant: {A: 1.1322e+09, b: 0.0, Ea: 0.0}
  note: R0049
- equation: AC_GAA + REF => AC + GAA  # Reaction 50
  rate-constant: {A: 0.98498, b: 0.0, Ea: 0.0}
  note: R0050
- equation: AC_GAA + REF => AC_GAA + CAMP  # Reaction 51
  rate-constant: {A: 5.2991e-06, b: 0.0, Ea: 0.0}
  note: R0051
- equation: CAMP => REF  # Reaction 52
  rate-constant: {A: 2.0217e-03, b: 0.0, Ea: 0.0}
  note: R0052
- equation: CAMP + EPAC => CAMP + EPACA  # Reaction 53
  rate-constant: {A: 8.0702e+06, b: 0.0, Ea: 0.0}
  note: R0053
- equation: EPACA => EPAC  # Reaction 54
  rate-constant: {A: 1.4869e-05, b: 0.0, Ea: 0.0}
  note: R0054
- equation: GAA => GA  # Reaction 55
  rate-constant: {A: 0.55976, b: 0.0, Ea: 0.0}
  note: R0055
- equation: GABC + GPCRA + REF => GAA + GBC + GPCRA  # Reaction 56
  rate-constant: {A: 4.0974e+07, b: 0.0, Ea: 0.0}
  note: R0056
- equation: GA + GBC => GABC + REF  # Reaction 57
  rate-constant: {A: 1.0721e+06, b: 0.0, Ea: 0.0}
  note: R0057
- equation: RAP + MTORA => MTOR + RAP  # Reaction 58
  rate-constant: {A: 3.5e+06, b: 0.0, Ea: 0.0}
  note: R0058
- equation: RAP => REF  # Reaction 59
  rate-constant: {A: 5.0e-04, b: 0.0, Ea: 0.0}
  note: R0059
- equation: AMPKA + MTORA => AMPKA + MTOR  # Reaction 60
  rate-constant: {A: 6.0854e+07, b: 0.0, Ea: 0.0}
  note: R0060
- equation: MTORA => MTOR  # Reaction 61
  rate-constant: {A: 3.5467e-04, b: 0.0, Ea: 0.0}
  note: R0061
- equation: MTORA + AMPKA => MTORA + AMPK  # Reaction 62
  rate-constant: {A: 3.8554e+04, b: 0.0, Ea: 0.0}
  note: R0062
- equation: ULKA + MTORA <=> MTORA + ULK  # Reaction 63
  rate-constant: {A: 1.6122e+08, b: 0.0, Ea: 0.0}
  note: R0063
- equation: ULKA + MTORA <=> MTOR + ULKA  # Reaction 64
  rate-constant: {A: 1.9507e+05, b: 0.0, Ea: 0.0}
  note: R0064
- equation: AMPKA + TSC => AMPKA + TSCA  # Reaction 65
  rate-constant: {A: 1.8049e+04, b: 0.0, Ea: 0.0}
  note: R0065
- equation: RHEBA + TSCA => RHEB + TSCA  # Reaction 66
  rate-constant: {A: 5229.2, b: 0.0, Ea: 0.0}
  note: R0066
- equation: RHEBA + MTOR => RHEBA + MTORA  # Reaction 67
  rate-constant: {A: 1.4312e+08, b: 0.0, Ea: 0.0}
  note: R0067
- equation: RHEB => RHEBA  # Reaction 68
  rate-constant: {A: 9.2104e-08, b: 0.0, Ea: 0.0}
  note: R0068
- equation: AKTA => AKT  # Reaction 69
  rate-constant: {A: 5.0667e-07, b: 0.0, Ea: 0.0}
  note: R0069
- equation: AKTA + TSCA => AKTA + TSC  # Reaction 70
  rate-constant: {A: 6.468e+09, b: 0.0, Ea: 0.0}
  note: R0070
- equation: ATG5T + BCL2 => ATG5_BCL2 + REF  # Reaction 71
  rate-constant: {A: 7.3997e+04, b: 0.0, Ea: 0.0}
  note: R0071
- equation: ATG5_BCL2 + REF => ATG5T + BCL2  # Reaction 72
  rate-constant: {A: 2.1456e-09, b: 0.0, Ea: 0.0}
  note: R0072
- equation: CALPAINA + ATG5 => CALPAINA + ATG5T  # Reaction 73
  rate-constant: {A: 2.2338e+06, b: 0.0, Ea: 0.0}
  note: R0073
- equation: CALPAINA + BEC1 => CALPAINA + REF  # Reaction 74
  rate-constant: {A: 1.1834e+05, b: 0.0, Ea: 0.0}
  note: R0074
- equation: IP3R + BCL2 => IP3R_BCL2 + REF  # Reaction 75
  rate-constant: {A: 2.5302e+05, b: 0.0, Ea: 0.0}
  note: R0075
- equation: IP3R_BCL2 + REF => IP3R + BCL2  # Reaction 76
  rate-constant: {A: 5.5248e-07, b: 0.0, Ea: 0.0}
  note: R0076
- equation: BEC1 + BCL2 => BEC1_BCL2 + REF  # Reaction 77
  rate-constant: {A: 1.2416e+04, b: 0.0, Ea: 0.0}
  note: R0077
- equation: BEC1_BCL2 + REF => BEC1 + BCL2  # Reaction 78
  rate-constant: {A: 0.11221, b: 0.0, Ea: 0.0}
  note: R0078
- equation: ULKA + REF => ULKA + PHAG  # Reaction 79
  rate-constant: {A: 7.9957e-08, b: 0.0, Ea: 0.0}
  note: R0079
- equation: AMPKA + ULK => AMPKA + ULKA  # Reaction 80
  rate-constant: {A: 4027.0, b: 0.0, Ea: 0.0}
  note: R0080
- equation: AMPK + NS => AMPKA + NS  # Reaction 81
  rate-constant: {A: 2.73e+06, b: 0.0, Ea: 0.0}
  note: R0081
- equation: AMPKA => AMPK  # Reaction 82
  rate-constant: {A: 4.0934e-07, b: 0.0, Ea: 0.0}
  note: R0082
- equation: ULKA => ULK  # Reaction 83
  rate-constant: {A: 0.28119, b: 0.0, Ea: 0.0}
  note: R0083
- equation: AMPKA + ULKA => AMPK + ULKA  # Reaction 84
  rate-constant: {A: 1.6661e+05, b: 0.0, Ea: 0.0}
  note: R0084
- equation: PHAG + BEC1 => PREAUT + BEC1  # Reaction 85
  rate-constant: {A: 2.6972e+05, b: 0.0, Ea: 0.0}
  note: R0085
- equation: PHAG + BEC1_UVG => PREAUT + BEC1_UVG  # Reaction 86
  rate-constant: {A: 2.523e+09, b: 0.0, Ea: 0.0}
  note: R0086
- equation: BEC1A + UVG => BEC1_UVG + REF  # Reaction 87
  rate-constant: {A: 1.373e+07, b: 0.0, Ea: 0.0}
  note: R0087
- equation: BEC1_UVG + REF => BEC1A + UVG  # Reaction 88
  rate-constant: {A: 3.7239e-04, b: 0.0, Ea: 0.0}
  note: R0088
- equation: REF => BEC1  # Reaction 89
  rate-constant: {A: 1.1291e-19, b: 0.0, Ea: 0.0}
  note: R0089
- equation: PHAG => REF  # Reaction 90
  rate-constant: {A: 2.97e-06, b: 0.0, Ea: 0.0}
  note: R0090
- equation: ATG5 + PHAG => ATG5 + AUT  # Reaction 91
  rate-constant: {A: 1.0032e+10, b: 0.0, Ea: 0.0}
  note: R0091
- equation: AUT => REF  # Reaction 92
  rate-constant: {A: 2.0175e-05, b: 0.0, Ea: 0.0}
  note: R0092
- equation: AUT + NS => AUT + REF  # Reaction 93
  rate-constant: {A: 2.83e+08, b: 0.0, Ea: 0.0}
  note: R0093
- equation: AUT + DS => AUT + REF  # Reaction 94
  rate-constant: {A: 2.83e+08, b: 0.0, Ea: 0.0}
  note: R0094
- equation: REF => PHAG  # Reaction 95
  rate-constant: {A: 2.9946e-19, b: 0.0, Ea: 0.0}
  note: R0095
- equation: PREAUT => REF  # Reaction 96
  rate-constant: {A: 5.906e-08, b: 0.0, Ea: 0.0}
  note: R0096
- equation: REF + P53A => P53A + DRAM  # Reaction 97
  rate-constant: {A: 6.4421e-04, b: 0.0, Ea: 0.0}
  note: R0097
- equation: DRAM => REF  # Reaction 98
  rate-constant: {A: 1.6721e-07, b: 0.0, Ea: 0.0}
  note: R0098
- equation: DRAM + PREAUT => DRAM + AUT  # Reaction 99
  rate-constant: {A: 5.5519e+06, b: 0.0, Ea: 0.0}
  note: R0099
- equation: REF => ATG5  # Reaction 100
  rate-constant: {A: 5.9288e-15, b: 0.0, Ea: 0.0}
  note: R0100
- equation: ATG5T => REF  # Reaction 101
  rate-constant: {A: 1.6338e-07, b: 0.0, Ea: 0.0}
  note: R0101
- equation: ATG5 => REF  # Reaction 102
  rate-constant: {A: 3.0972e-05, b: 0.0, Ea: 0.0}
  note: R0102
- equation: CAMP + PKA => PKAA + CAMP  # Reaction 103
  rate-constant: {A: 1.5503e+06, b: 0.0, Ea: 0.0}
  note: R0103
- equation: PKAA + PHAG => PKAA + REF  # Reaction 104
  rate-constant: {A: 3.333e+08, b: 0.0, Ea: 0.0}
  note: R0104
- equation: PKAA => PKA  # Reaction 105
  rate-constant: {A: 6.6664e-06, b: 0.0, Ea: 0.0}
  note: R0105
- equation: PKC_CA2IC + PLCEA => PLCE + PKC_CA2IC  # Reaction 106
  rate-constant: {A: 3.8707e+08, b: 0.0, Ea: 0.0}
  note: R0106
- equation: PKC + CA2IC => PKC_CA2IC + REF  # Reaction 107
  rate-constant: {A: 1.464e+04, b: 0.0, Ea: 0.0}
  note: R0107
- equation: BEC1 + ULKA => BEC1A + ULKA  # Reaction 108
  rate-constant: {A: 4027.3, b: 0.0, Ea: 0.0}
  note: R0108
- equation: INSULIN + PI3K => PI3KA + INSULIN  # Reaction 109
  rate-constant: {A: 8.1788e+07, b: 0.0, Ea: 0.0}
  note: R0109
- equation: PI3KA => PI3K  # Reaction 110
  rate-constant: {A: 0.15443, b: 3.7e-04, Ea: 0.0}
  note: R0110
- equation: PI3KA + AKT => AKTA + PI3K  # Reaction 111
  rate-constant: {A: 6.8775e+10, b: 0.0, Ea: 0.0}
  note: R0111<|MERGE_RESOLUTION|>--- conflicted
+++ resolved
@@ -1,11 +1,7 @@
 generator: ck2yaml
 input-files: [chem.cnt.inp, therm.cnt.inp]
 cantera-version: 2.6.0
-<<<<<<< HEAD
-date: Wed, 21 May 2025 13:55:55 +0200
-=======
 date: Wed, 21 May 2025 15:48:23 +0200
->>>>>>> 8f2c148b
 
 units: {length: cm, time: s, quantity: mol, activation-energy: K}
 
