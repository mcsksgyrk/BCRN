generator: ck2yaml
input-files: [chem.cnt.inp, therm.cnt.inp]
cantera-version: 2.6.0
<<<<<<< HEAD
date: Mon, 10 Mar 2025 12:05:16 +0100
=======
date: Wed, 21 May 2025 13:30:22 +0200
>>>>>>> 1675773b

units: {length: cm, time: s, quantity: mol, activation-energy: K}

phases:
- name: gas
  thermo: ideal-gas
  elements: [C, H]
  species: [AC, AC_GA, AC_GAA, AKT, AKTA, AMPK, AMPKA, ATG5, ATG5T, ATG5_BCL2,
    AUT, BAX, BAXA, BCL2, BCL2_BAX, BCL2_PUMA, BEC1, BEC1A, BEC1_BCL2, BEC1_UVG,
    BID, CA2ER, CA2IC, CALPAIN, CALPAINA, CAMKKB, CAMKKBA, CAMP, CASP, CCH,
    CYTC, CYTCM, DAPK, DAPKA, DRAM, DS, EPAC, EPACA, GA, GAA, GABC, GBC,
    GPCRA, INSULIN, IP3, IP3R, IP3R_BCL2, IP3R_IP3, MDM2, MTOR, MTORA, MTOR_RAP,
    NS, P53, P53A, P53A_BCL2, PHAG, PI3K, PI3KA, PIP2, PKA, PKAA, PKC, PKC_CA2IC,
    PLCE, PLCEA, PREAUT, PROCASP, PUMA, RAP, REF, RHEB, RHEBA, SERCA, SERCAA,
    TBID, TG, TG_SERCA, TSC, TSCA, ULK, ULKA, UVG, UVG_BAX]
  kinetics: gas
  state: {T: 300.0, P: 1 atm}

species:
- name: AC
  composition: {H: 1}
  thermo:
    model: NASA7
    temperature-ranges: [200.0, 1000.0, 6000.0]
    data:
    - [5.14911468, -0.0136622009, 4.91453921e-05, -4.84246767e-08, 1.66603441e-11,
      -1.02465983e+04, -4.63848842]
    - [1.65326226, 0.0100263099, -3.31661238e-06, 5.36483138e-10, -3.14696758e-14,
      -1.00095936e+04, 9.90506283]
- name: AC_GA
  composition: {H: 1}
  thermo:
    model: NASA7
    temperature-ranges: [200.0, 1000.0, 6000.0]
    data:
    - [5.14911468, -0.0136622009, 4.91453921e-05, -4.84246767e-08, 1.66603441e-11,
      -1.02465983e+04, -4.63848842]
    - [1.65326226, 0.0100263099, -3.31661238e-06, 5.36483138e-10, -3.14696758e-14,
      -1.00095936e+04, 9.90506283]
- name: AC_GAA
  composition: {H: 1}
  thermo:
    model: NASA7
    temperature-ranges: [200.0, 1000.0, 6000.0]
    data:
    - [5.14911468, -0.0136622009, 4.91453921e-05, -4.84246767e-08, 1.66603441e-11,
      -1.02465983e+04, -4.63848842]
    - [1.65326226, 0.0100263099, -3.31661238e-06, 5.36483138e-10, -3.14696758e-14,
      -1.00095936e+04, 9.90506283]
- name: AKT
  composition: {H: 1}
  thermo:
    model: NASA7
    temperature-ranges: [200.0, 1000.0, 6000.0]
    data:
    - [5.14911468, -0.0136622009, 4.91453921e-05, -4.84246767e-08, 1.66603441e-11,
      -1.02465983e+04, -4.63848842]
    - [1.65326226, 0.0100263099, -3.31661238e-06, 5.36483138e-10, -3.14696758e-14,
      -1.00095936e+04, 9.90506283]
- name: AKTA
  composition: {H: 1}
  thermo:
    model: NASA7
    temperature-ranges: [200.0, 1000.0, 6000.0]
    data:
    - [5.14911468, -0.0136622009, 4.91453921e-05, -4.84246767e-08, 1.66603441e-11,
      -1.02465983e+04, -4.63848842]
    - [1.65326226, 0.0100263099, -3.31661238e-06, 5.36483138e-10, -3.14696758e-14,
      -1.00095936e+04, 9.90506283]
- name: AMPK
  composition: {H: 1}
  thermo:
    model: NASA7
    temperature-ranges: [200.0, 1000.0, 6000.0]
    data:
    - [5.14911468, -0.0136622009, 4.91453921e-05, -4.84246767e-08, 1.66603441e-11,
      -1.02465983e+04, -4.63848842]
    - [1.65326226, 0.0100263099, -3.31661238e-06, 5.36483138e-10, -3.14696758e-14,
      -1.00095936e+04, 9.90506283]
- name: AMPKA
  composition: {H: 1}
  thermo:
    model: NASA7
    temperature-ranges: [200.0, 1000.0, 6000.0]
    data:
    - [5.14911468, -0.0136622009, 4.91453921e-05, -4.84246767e-08, 1.66603441e-11,
      -1.02465983e+04, -4.63848842]
    - [1.65326226, 0.0100263099, -3.31661238e-06, 5.36483138e-10, -3.14696758e-14,
      -1.00095936e+04, 9.90506283]
- name: ATG5
  composition: {H: 1}
  thermo:
    model: NASA7
    temperature-ranges: [200.0, 1000.0, 6000.0]
    data:
    - [5.14911468, -0.0136622009, 4.91453921e-05, -4.84246767e-08, 1.66603441e-11,
      -1.02465983e+04, -4.63848842]
    - [1.65326226, 0.0100263099, -3.31661238e-06, 5.36483138e-10, -3.14696758e-14,
      -1.00095936e+04, 9.90506283]
- name: ATG5T
  composition: {H: 1}
  thermo:
    model: NASA7
    temperature-ranges: [200.0, 1000.0, 6000.0]
    data:
    - [5.14911468, -0.0136622009, 4.91453921e-05, -4.84246767e-08, 1.66603441e-11,
      -1.02465983e+04, -4.63848842]
    - [1.65326226, 0.0100263099, -3.31661238e-06, 5.36483138e-10, -3.14696758e-14,
      -1.00095936e+04, 9.90506283]
- name: ATG5_BCL2
  composition: {H: 1}
  thermo:
    model: NASA7
    temperature-ranges: [200.0, 1000.0, 6000.0]
    data:
    - [5.14911468, -0.0136622009, 4.91453921e-05, -4.84246767e-08, 1.66603441e-11,
      -1.02465983e+04, -4.63848842]
    - [1.65326226, 0.0100263099, -3.31661238e-06, 5.36483138e-10, -3.14696758e-14,
      -1.00095936e+04, 9.90506283]
- name: AUT
  composition: {H: 1}
  thermo:
    model: NASA7
    temperature-ranges: [200.0, 1000.0, 6000.0]
    data:
    - [5.14911468, -0.0136622009, 4.91453921e-05, -4.84246767e-08, 1.66603441e-11,
      -1.02465983e+04, -4.63848842]
    - [1.65326226, 0.0100263099, -3.31661238e-06, 5.36483138e-10, -3.14696758e-14,
      -1.00095936e+04, 9.90506283]
- name: BAX
  composition: {H: 1}
  thermo:
    model: NASA7
    temperature-ranges: [200.0, 1000.0, 6000.0]
    data:
    - [5.14911468, -0.0136622009, 4.91453921e-05, -4.84246767e-08, 1.66603441e-11,
      -1.02465983e+04, -4.63848842]
    - [1.65326226, 0.0100263099, -3.31661238e-06, 5.36483138e-10, -3.14696758e-14,
      -1.00095936e+04, 9.90506283]
- name: BAXA
  composition: {H: 1}
  thermo:
    model: NASA7
    temperature-ranges: [200.0, 1000.0, 6000.0]
    data:
    - [5.14911468, -0.0136622009, 4.91453921e-05, -4.84246767e-08, 1.66603441e-11,
      -1.02465983e+04, -4.63848842]
    - [1.65326226, 0.0100263099, -3.31661238e-06, 5.36483138e-10, -3.14696758e-14,
      -1.00095936e+04, 9.90506283]
- name: BCL2
  composition: {H: 1}
  thermo:
    model: NASA7
    temperature-ranges: [200.0, 1000.0, 6000.0]
    data:
    - [5.14911468, -0.0136622009, 4.91453921e-05, -4.84246767e-08, 1.66603441e-11,
      -1.02465983e+04, -4.63848842]
    - [1.65326226, 0.0100263099, -3.31661238e-06, 5.36483138e-10, -3.14696758e-14,
      -1.00095936e+04, 9.90506283]
- name: BCL2_BAX
  composition: {H: 1}
  thermo:
    model: NASA7
    temperature-ranges: [200.0, 1000.0, 6000.0]
    data:
    - [5.14911468, -0.0136622009, 4.91453921e-05, -4.84246767e-08, 1.66603441e-11,
      -1.02465983e+04, -4.63848842]
    - [1.65326226, 0.0100263099, -3.31661238e-06, 5.36483138e-10, -3.14696758e-14,
      -1.00095936e+04, 9.90506283]
- name: BCL2_PUMA
  composition: {H: 1}
  thermo:
    model: NASA7
    temperature-ranges: [200.0, 1000.0, 6000.0]
    data:
    - [5.14911468, -0.0136622009, 4.91453921e-05, -4.84246767e-08, 1.66603441e-11,
      -1.02465983e+04, -4.63848842]
    - [1.65326226, 0.0100263099, -3.31661238e-06, 5.36483138e-10, -3.14696758e-14,
      -1.00095936e+04, 9.90506283]
- name: BEC1
  composition: {H: 1}
  thermo:
    model: NASA7
    temperature-ranges: [200.0, 1000.0, 6000.0]
    data:
    - [5.14911468, -0.0136622009, 4.91453921e-05, -4.84246767e-08, 1.66603441e-11,
      -1.02465983e+04, -4.63848842]
    - [1.65326226, 0.0100263099, -3.31661238e-06, 5.36483138e-10, -3.14696758e-14,
      -1.00095936e+04, 9.90506283]
- name: BEC1A
  composition: {H: 1}
  thermo:
    model: NASA7
    temperature-ranges: [200.0, 1000.0, 6000.0]
    data:
    - [5.14911468, -0.0136622009, 4.91453921e-05, -4.84246767e-08, 1.66603441e-11,
      -1.02465983e+04, -4.63848842]
    - [1.65326226, 0.0100263099, -3.31661238e-06, 5.36483138e-10, -3.14696758e-14,
      -1.00095936e+04, 9.90506283]
- name: BEC1_BCL2
  composition: {H: 1}
  thermo:
    model: NASA7
    temperature-ranges: [200.0, 1000.0, 6000.0]
    data:
    - [5.14911468, -0.0136622009, 4.91453921e-05, -4.84246767e-08, 1.66603441e-11,
      -1.02465983e+04, -4.63848842]
    - [1.65326226, 0.0100263099, -3.31661238e-06, 5.36483138e-10, -3.14696758e-14,
      -1.00095936e+04, 9.90506283]
- name: BEC1_UVG
  composition: {H: 1}
  thermo:
    model: NASA7
    temperature-ranges: [200.0, 1000.0, 6000.0]
    data:
    - [5.14911468, -0.0136622009, 4.91453921e-05, -4.84246767e-08, 1.66603441e-11,
      -1.02465983e+04, -4.63848842]
    - [1.65326226, 0.0100263099, -3.31661238e-06, 5.36483138e-10, -3.14696758e-14,
      -1.00095936e+04, 9.90506283]
- name: BID
  composition: {H: 1}
  thermo:
    model: NASA7
    temperature-ranges: [200.0, 1000.0, 6000.0]
    data:
    - [5.14911468, -0.0136622009, 4.91453921e-05, -4.84246767e-08, 1.66603441e-11,
      -1.02465983e+04, -4.63848842]
    - [1.65326226, 0.0100263099, -3.31661238e-06, 5.36483138e-10, -3.14696758e-14,
      -1.00095936e+04, 9.90506283]
- name: CA2ER
  composition: {H: 1}
  thermo:
    model: NASA7
    temperature-ranges: [200.0, 1000.0, 6000.0]
    data:
    - [5.14911468, -0.0136622009, 4.91453921e-05, -4.84246767e-08, 1.66603441e-11,
      -1.02465983e+04, -4.63848842]
    - [1.65326226, 0.0100263099, -3.31661238e-06, 5.36483138e-10, -3.14696758e-14,
      -1.00095936e+04, 9.90506283]
- name: CA2IC
  composition: {H: 1}
  thermo:
    model: NASA7
    temperature-ranges: [200.0, 1000.0, 6000.0]
    data:
    - [5.14911468, -0.0136622009, 4.91453921e-05, -4.84246767e-08, 1.66603441e-11,
      -1.02465983e+04, -4.63848842]
    - [1.65326226, 0.0100263099, -3.31661238e-06, 5.36483138e-10, -3.14696758e-14,
      -1.00095936e+04, 9.90506283]
- name: CALPAIN
  composition: {H: 1}
  thermo:
    model: NASA7
    temperature-ranges: [200.0, 1000.0, 6000.0]
    data:
    - [5.14911468, -0.0136622009, 4.91453921e-05, -4.84246767e-08, 1.66603441e-11,
      -1.02465983e+04, -4.63848842]
    - [1.65326226, 0.0100263099, -3.31661238e-06, 5.36483138e-10, -3.14696758e-14,
      -1.00095936e+04, 9.90506283]
- name: CALPAINA
  composition: {H: 1}
  thermo:
    model: NASA7
    temperature-ranges: [200.0, 1000.0, 6000.0]
    data:
    - [5.14911468, -0.0136622009, 4.91453921e-05, -4.84246767e-08, 1.66603441e-11,
      -1.02465983e+04, -4.63848842]
    - [1.65326226, 0.0100263099, -3.31661238e-06, 5.36483138e-10, -3.14696758e-14,
      -1.00095936e+04, 9.90506283]
- name: CAMKKB
  composition: {H: 1}
  thermo:
    model: NASA7
    temperature-ranges: [200.0, 1000.0, 6000.0]
    data:
    - [5.14911468, -0.0136622009, 4.91453921e-05, -4.84246767e-08, 1.66603441e-11,
      -1.02465983e+04, -4.63848842]
    - [1.65326226, 0.0100263099, -3.31661238e-06, 5.36483138e-10, -3.14696758e-14,
      -1.00095936e+04, 9.90506283]
- name: CAMKKBA
  composition: {H: 1}
  thermo:
    model: NASA7
    temperature-ranges: [200.0, 1000.0, 6000.0]
    data:
    - [5.14911468, -0.0136622009, 4.91453921e-05, -4.84246767e-08, 1.66603441e-11,
      -1.02465983e+04, -4.63848842]
    - [1.65326226, 0.0100263099, -3.31661238e-06, 5.36483138e-10, -3.14696758e-14,
      -1.00095936e+04, 9.90506283]
- name: CAMP
  composition: {H: 1}
  thermo:
    model: NASA7
    temperature-ranges: [200.0, 1000.0, 6000.0]
    data:
    - [5.14911468, -0.0136622009, 4.91453921e-05, -4.84246767e-08, 1.66603441e-11,
      -1.02465983e+04, -4.63848842]
    - [1.65326226, 0.0100263099, -3.31661238e-06, 5.36483138e-10, -3.14696758e-14,
      -1.00095936e+04, 9.90506283]
- name: CASP
  composition: {H: 1}
  thermo:
    model: NASA7
    temperature-ranges: [200.0, 1000.0, 6000.0]
    data:
    - [5.14911468, -0.0136622009, 4.91453921e-05, -4.84246767e-08, 1.66603441e-11,
      -1.02465983e+04, -4.63848842]
    - [1.65326226, 0.0100263099, -3.31661238e-06, 5.36483138e-10, -3.14696758e-14,
      -1.00095936e+04, 9.90506283]
- name: CCH
  composition: {H: 1}
  thermo:
    model: NASA7
    temperature-ranges: [200.0, 1000.0, 6000.0]
    data:
    - [5.14911468, -0.0136622009, 4.91453921e-05, -4.84246767e-08, 1.66603441e-11,
      -1.02465983e+04, -4.63848842]
    - [1.65326226, 0.0100263099, -3.31661238e-06, 5.36483138e-10, -3.14696758e-14,
      -1.00095936e+04, 9.90506283]
- name: CYTC
  composition: {H: 1}
  thermo:
    model: NASA7
    temperature-ranges: [200.0, 1000.0, 6000.0]
    data:
    - [5.14911468, -0.0136622009, 4.91453921e-05, -4.84246767e-08, 1.66603441e-11,
      -1.02465983e+04, -4.63848842]
    - [1.65326226, 0.0100263099, -3.31661238e-06, 5.36483138e-10, -3.14696758e-14,
      -1.00095936e+04, 9.90506283]
- name: CYTCM
  composition: {H: 1}
  thermo:
    model: NASA7
    temperature-ranges: [200.0, 1000.0, 6000.0]
    data:
    - [5.14911468, -0.0136622009, 4.91453921e-05, -4.84246767e-08, 1.66603441e-11,
      -1.02465983e+04, -4.63848842]
    - [1.65326226, 0.0100263099, -3.31661238e-06, 5.36483138e-10, -3.14696758e-14,
      -1.00095936e+04, 9.90506283]
- name: DAPK
  composition: {H: 1}
  thermo:
    model: NASA7
    temperature-ranges: [200.0, 1000.0, 6000.0]
    data:
    - [5.14911468, -0.0136622009, 4.91453921e-05, -4.84246767e-08, 1.66603441e-11,
      -1.02465983e+04, -4.63848842]
    - [1.65326226, 0.0100263099, -3.31661238e-06, 5.36483138e-10, -3.14696758e-14,
      -1.00095936e+04, 9.90506283]
- name: DAPKA
  composition: {H: 1}
  thermo:
    model: NASA7
    temperature-ranges: [200.0, 1000.0, 6000.0]
    data:
    - [5.14911468, -0.0136622009, 4.91453921e-05, -4.84246767e-08, 1.66603441e-11,
      -1.02465983e+04, -4.63848842]
    - [1.65326226, 0.0100263099, -3.31661238e-06, 5.36483138e-10, -3.14696758e-14,
      -1.00095936e+04, 9.90506283]
- name: DRAM
  composition: {H: 1}
  thermo:
    model: NASA7
    temperature-ranges: [200.0, 1000.0, 6000.0]
    data:
    - [5.14911468, -0.0136622009, 4.91453921e-05, -4.84246767e-08, 1.66603441e-11,
      -1.02465983e+04, -4.63848842]
    - [1.65326226, 0.0100263099, -3.31661238e-06, 5.36483138e-10, -3.14696758e-14,
      -1.00095936e+04, 9.90506283]
- name: DS
  composition: {H: 1}
  thermo:
    model: NASA7
    temperature-ranges: [200.0, 1000.0, 6000.0]
    data:
    - [5.14911468, -0.0136622009, 4.91453921e-05, -4.84246767e-08, 1.66603441e-11,
      -1.02465983e+04, -4.63848842]
    - [1.65326226, 0.0100263099, -3.31661238e-06, 5.36483138e-10, -3.14696758e-14,
      -1.00095936e+04, 9.90506283]
- name: EPAC
  composition: {H: 1}
  thermo:
    model: NASA7
    temperature-ranges: [200.0, 1000.0, 6000.0]
    data:
    - [5.14911468, -0.0136622009, 4.91453921e-05, -4.84246767e-08, 1.66603441e-11,
      -1.02465983e+04, -4.63848842]
    - [1.65326226, 0.0100263099, -3.31661238e-06, 5.36483138e-10, -3.14696758e-14,
      -1.00095936e+04, 9.90506283]
- name: EPACA
  composition: {H: 1}
  thermo:
    model: NASA7
    temperature-ranges: [200.0, 1000.0, 6000.0]
    data:
    - [5.14911468, -0.0136622009, 4.91453921e-05, -4.84246767e-08, 1.66603441e-11,
      -1.02465983e+04, -4.63848842]
    - [1.65326226, 0.0100263099, -3.31661238e-06, 5.36483138e-10, -3.14696758e-14,
      -1.00095936e+04, 9.90506283]
- name: GA
  composition: {H: 1}
  thermo:
    model: NASA7
    temperature-ranges: [200.0, 1000.0, 6000.0]
    data:
    - [5.14911468, -0.0136622009, 4.91453921e-05, -4.84246767e-08, 1.66603441e-11,
      -1.02465983e+04, -4.63848842]
    - [1.65326226, 0.0100263099, -3.31661238e-06, 5.36483138e-10, -3.14696758e-14,
      -1.00095936e+04, 9.90506283]
- name: GAA
  composition: {H: 1}
  thermo:
    model: NASA7
    temperature-ranges: [200.0, 1000.0, 6000.0]
    data:
    - [5.14911468, -0.0136622009, 4.91453921e-05, -4.84246767e-08, 1.66603441e-11,
      -1.02465983e+04, -4.63848842]
    - [1.65326226, 0.0100263099, -3.31661238e-06, 5.36483138e-10, -3.14696758e-14,
      -1.00095936e+04, 9.90506283]
- name: GABC
  composition: {H: 1}
  thermo:
    model: NASA7
    temperature-ranges: [200.0, 1000.0, 6000.0]
    data:
    - [5.14911468, -0.0136622009, 4.91453921e-05, -4.84246767e-08, 1.66603441e-11,
      -1.02465983e+04, -4.63848842]
    - [1.65326226, 0.0100263099, -3.31661238e-06, 5.36483138e-10, -3.14696758e-14,
      -1.00095936e+04, 9.90506283]
- name: GBC
  composition: {H: 1}
  thermo:
    model: NASA7
    temperature-ranges: [200.0, 1000.0, 6000.0]
    data:
    - [5.14911468, -0.0136622009, 4.91453921e-05, -4.84246767e-08, 1.66603441e-11,
      -1.02465983e+04, -4.63848842]
    - [1.65326226, 0.0100263099, -3.31661238e-06, 5.36483138e-10, -3.14696758e-14,
      -1.00095936e+04, 9.90506283]
- name: GPCRA
  composition: {H: 1}
  thermo:
    model: NASA7
    temperature-ranges: [200.0, 1000.0, 6000.0]
    data:
    - [5.14911468, -0.0136622009, 4.91453921e-05, -4.84246767e-08, 1.66603441e-11,
      -1.02465983e+04, -4.63848842]
    - [1.65326226, 0.0100263099, -3.31661238e-06, 5.36483138e-10, -3.14696758e-14,
      -1.00095936e+04, 9.90506283]
- name: INSULIN
  composition: {H: 1}
  thermo:
    model: NASA7
    temperature-ranges: [200.0, 1000.0, 6000.0]
    data:
    - [5.14911468, -0.0136622009, 4.91453921e-05, -4.84246767e-08, 1.66603441e-11,
      -1.02465983e+04, -4.63848842]
    - [1.65326226, 0.0100263099, -3.31661238e-06, 5.36483138e-10, -3.14696758e-14,
      -1.00095936e+04, 9.90506283]
- name: IP3
  composition: {H: 1}
  thermo:
    model: NASA7
    temperature-ranges: [200.0, 1000.0, 6000.0]
    data:
    - [5.14911468, -0.0136622009, 4.91453921e-05, -4.84246767e-08, 1.66603441e-11,
      -1.02465983e+04, -4.63848842]
    - [1.65326226, 0.0100263099, -3.31661238e-06, 5.36483138e-10, -3.14696758e-14,
      -1.00095936e+04, 9.90506283]
- name: IP3R
  composition: {H: 1}
  thermo:
    model: NASA7
    temperature-ranges: [200.0, 1000.0, 6000.0]
    data:
    - [5.14911468, -0.0136622009, 4.91453921e-05, -4.84246767e-08, 1.66603441e-11,
      -1.02465983e+04, -4.63848842]
    - [1.65326226, 0.0100263099, -3.31661238e-06, 5.36483138e-10, -3.14696758e-14,
      -1.00095936e+04, 9.90506283]
- name: IP3R_BCL2
  composition: {H: 1}
  thermo:
    model: NASA7
    temperature-ranges: [200.0, 1000.0, 6000.0]
    data:
    - [5.14911468, -0.0136622009, 4.91453921e-05, -4.84246767e-08, 1.66603441e-11,
      -1.02465983e+04, -4.63848842]
    - [1.65326226, 0.0100263099, -3.31661238e-06, 5.36483138e-10, -3.14696758e-14,
      -1.00095936e+04, 9.90506283]
- name: IP3R_IP3
  composition: {H: 1}
  thermo:
    model: NASA7
    temperature-ranges: [200.0, 1000.0, 6000.0]
    data:
    - [5.14911468, -0.0136622009, 4.91453921e-05, -4.84246767e-08, 1.66603441e-11,
      -1.02465983e+04, -4.63848842]
    - [1.65326226, 0.0100263099, -3.31661238e-06, 5.36483138e-10, -3.14696758e-14,
      -1.00095936e+04, 9.90506283]
- name: MDM2
  composition: {H: 1}
  thermo:
    model: NASA7
    temperature-ranges: [200.0, 1000.0, 6000.0]
    data:
    - [5.14911468, -0.0136622009, 4.91453921e-05, -4.84246767e-08, 1.66603441e-11,
      -1.02465983e+04, -4.63848842]
    - [1.65326226, 0.0100263099, -3.31661238e-06, 5.36483138e-10, -3.14696758e-14,
      -1.00095936e+04, 9.90506283]
- name: MTOR
  composition: {H: 1}
  thermo:
    model: NASA7
    temperature-ranges: [200.0, 1000.0, 6000.0]
    data:
    - [5.14911468, -0.0136622009, 4.91453921e-05, -4.84246767e-08, 1.66603441e-11,
      -1.02465983e+04, -4.63848842]
    - [1.65326226, 0.0100263099, -3.31661238e-06, 5.36483138e-10, -3.14696758e-14,
      -1.00095936e+04, 9.90506283]
- name: MTORA
  composition: {H: 1}
  thermo:
    model: NASA7
    temperature-ranges: [200.0, 1000.0, 6000.0]
    data:
    - [5.14911468, -0.0136622009, 4.91453921e-05, -4.84246767e-08, 1.66603441e-11,
      -1.02465983e+04, -4.63848842]
    - [1.65326226, 0.0100263099, -3.31661238e-06, 5.36483138e-10, -3.14696758e-14,
      -1.00095936e+04, 9.90506283]
- name: MTOR_RAP
  composition: {H: 1}
  thermo:
    model: NASA7
    temperature-ranges: [200.0, 1000.0, 6000.0]
    data:
    - [5.14911468, -0.0136622009, 4.91453921e-05, -4.84246767e-08, 1.66603441e-11,
      -1.02465983e+04, -4.63848842]
    - [1.65326226, 0.0100263099, -3.31661238e-06, 5.36483138e-10, -3.14696758e-14,
      -1.00095936e+04, 9.90506283]
- name: NS
  composition: {H: 1}
  thermo:
    model: NASA7
    temperature-ranges: [200.0, 1000.0, 6000.0]
    data:
    - [5.14911468, -0.0136622009, 4.91453921e-05, -4.84246767e-08, 1.66603441e-11,
      -1.02465983e+04, -4.63848842]
    - [1.65326226, 0.0100263099, -3.31661238e-06, 5.36483138e-10, -3.14696758e-14,
      -1.00095936e+04, 9.90506283]
- name: P53
  composition: {H: 1}
  thermo:
    model: NASA7
    temperature-ranges: [200.0, 1000.0, 6000.0]
    data:
    - [5.14911468, -0.0136622009, 4.91453921e-05, -4.84246767e-08, 1.66603441e-11,
      -1.02465983e+04, -4.63848842]
    - [1.65326226, 0.0100263099, -3.31661238e-06, 5.36483138e-10, -3.14696758e-14,
      -1.00095936e+04, 9.90506283]
- name: P53A
  composition: {H: 1}
  thermo:
    model: NASA7
    temperature-ranges: [200.0, 1000.0, 6000.0]
    data:
    - [5.14911468, -0.0136622009, 4.91453921e-05, -4.84246767e-08, 1.66603441e-11,
      -1.02465983e+04, -4.63848842]
    - [1.65326226, 0.0100263099, -3.31661238e-06, 5.36483138e-10, -3.14696758e-14,
      -1.00095936e+04, 9.90506283]
- name: P53A_BCL2
  composition: {H: 1}
  thermo:
    model: NASA7
    temperature-ranges: [200.0, 1000.0, 6000.0]
    data:
    - [5.14911468, -0.0136622009, 4.91453921e-05, -4.84246767e-08, 1.66603441e-11,
      -1.02465983e+04, -4.63848842]
    - [1.65326226, 0.0100263099, -3.31661238e-06, 5.36483138e-10, -3.14696758e-14,
      -1.00095936e+04, 9.90506283]
- name: PHAG
  composition: {H: 1}
  thermo:
    model: NASA7
    temperature-ranges: [200.0, 1000.0, 6000.0]
    data:
    - [5.14911468, -0.0136622009, 4.91453921e-05, -4.84246767e-08, 1.66603441e-11,
      -1.02465983e+04, -4.63848842]
    - [1.65326226, 0.0100263099, -3.31661238e-06, 5.36483138e-10, -3.14696758e-14,
      -1.00095936e+04, 9.90506283]
- name: PI3K
  composition: {H: 1}
  thermo:
    model: NASA7
    temperature-ranges: [200.0, 1000.0, 6000.0]
    data:
    - [5.14911468, -0.0136622009, 4.91453921e-05, -4.84246767e-08, 1.66603441e-11,
      -1.02465983e+04, -4.63848842]
    - [1.65326226, 0.0100263099, -3.31661238e-06, 5.36483138e-10, -3.14696758e-14,
      -1.00095936e+04, 9.90506283]
- name: PI3KA
  composition: {H: 1}
  thermo:
    model: NASA7
    temperature-ranges: [200.0, 1000.0, 6000.0]
    data:
    - [5.14911468, -0.0136622009, 4.91453921e-05, -4.84246767e-08, 1.66603441e-11,
      -1.02465983e+04, -4.63848842]
    - [1.65326226, 0.0100263099, -3.31661238e-06, 5.36483138e-10, -3.14696758e-14,
      -1.00095936e+04, 9.90506283]
- name: PIP2
  composition: {H: 1}
  thermo:
    model: NASA7
    temperature-ranges: [200.0, 1000.0, 6000.0]
    data:
    - [5.14911468, -0.0136622009, 4.91453921e-05, -4.84246767e-08, 1.66603441e-11,
      -1.02465983e+04, -4.63848842]
    - [1.65326226, 0.0100263099, -3.31661238e-06, 5.36483138e-10, -3.14696758e-14,
      -1.00095936e+04, 9.90506283]
- name: PKA
  composition: {H: 1}
  thermo:
    model: NASA7
    temperature-ranges: [200.0, 1000.0, 6000.0]
    data:
    - [5.14911468, -0.0136622009, 4.91453921e-05, -4.84246767e-08, 1.66603441e-11,
      -1.02465983e+04, -4.63848842]
    - [1.65326226, 0.0100263099, -3.31661238e-06, 5.36483138e-10, -3.14696758e-14,
      -1.00095936e+04, 9.90506283]
- name: PKAA
  composition: {H: 1}
  thermo:
    model: NASA7
    temperature-ranges: [200.0, 1000.0, 6000.0]
    data:
    - [5.14911468, -0.0136622009, 4.91453921e-05, -4.84246767e-08, 1.66603441e-11,
      -1.02465983e+04, -4.63848842]
    - [1.65326226, 0.0100263099, -3.31661238e-06, 5.36483138e-10, -3.14696758e-14,
      -1.00095936e+04, 9.90506283]
- name: PKC
  composition: {H: 1}
  thermo:
    model: NASA7
    temperature-ranges: [200.0, 1000.0, 6000.0]
    data:
    - [5.14911468, -0.0136622009, 4.91453921e-05, -4.84246767e-08, 1.66603441e-11,
      -1.02465983e+04, -4.63848842]
    - [1.65326226, 0.0100263099, -3.31661238e-06, 5.36483138e-10, -3.14696758e-14,
      -1.00095936e+04, 9.90506283]
- name: PKC_CA2IC
  composition: {H: 1}
  thermo:
    model: NASA7
    temperature-ranges: [200.0, 1000.0, 6000.0]
    data:
    - [5.14911468, -0.0136622009, 4.91453921e-05, -4.84246767e-08, 1.66603441e-11,
      -1.02465983e+04, -4.63848842]
    - [1.65326226, 0.0100263099, -3.31661238e-06, 5.36483138e-10, -3.14696758e-14,
      -1.00095936e+04, 9.90506283]
- name: PLCE
  composition: {H: 1}
  thermo:
    model: NASA7
    temperature-ranges: [200.0, 1000.0, 6000.0]
    data:
    - [5.14911468, -0.0136622009, 4.91453921e-05, -4.84246767e-08, 1.66603441e-11,
      -1.02465983e+04, -4.63848842]
    - [1.65326226, 0.0100263099, -3.31661238e-06, 5.36483138e-10, -3.14696758e-14,
      -1.00095936e+04, 9.90506283]
- name: PLCEA
  composition: {H: 1}
  thermo:
    model: NASA7
    temperature-ranges: [200.0, 1000.0, 6000.0]
    data:
    - [5.14911468, -0.0136622009, 4.91453921e-05, -4.84246767e-08, 1.66603441e-11,
      -1.02465983e+04, -4.63848842]
    - [1.65326226, 0.0100263099, -3.31661238e-06, 5.36483138e-10, -3.14696758e-14,
      -1.00095936e+04, 9.90506283]
- name: PREAUT
  composition: {H: 1}
  thermo:
    model: NASA7
    temperature-ranges: [200.0, 1000.0, 6000.0]
    data:
    - [5.14911468, -0.0136622009, 4.91453921e-05, -4.84246767e-08, 1.66603441e-11,
      -1.02465983e+04, -4.63848842]
    - [1.65326226, 0.0100263099, -3.31661238e-06, 5.36483138e-10, -3.14696758e-14,
      -1.00095936e+04, 9.90506283]
- name: PROCASP
  composition: {H: 1}
  thermo:
    model: NASA7
    temperature-ranges: [200.0, 1000.0, 6000.0]
    data:
    - [5.14911468, -0.0136622009, 4.91453921e-05, -4.84246767e-08, 1.66603441e-11,
      -1.02465983e+04, -4.63848842]
    - [1.65326226, 0.0100263099, -3.31661238e-06, 5.36483138e-10, -3.14696758e-14,
      -1.00095936e+04, 9.90506283]
- name: PUMA
  composition: {H: 1}
  thermo:
    model: NASA7
    temperature-ranges: [200.0, 1000.0, 6000.0]
    data:
    - [5.14911468, -0.0136622009, 4.91453921e-05, -4.84246767e-08, 1.66603441e-11,
      -1.02465983e+04, -4.63848842]
    - [1.65326226, 0.0100263099, -3.31661238e-06, 5.36483138e-10, -3.14696758e-14,
      -1.00095936e+04, 9.90506283]
- name: RAP
  composition: {H: 1}
  thermo:
    model: NASA7
    temperature-ranges: [200.0, 1000.0, 6000.0]
    data:
    - [5.14911468, -0.0136622009, 4.91453921e-05, -4.84246767e-08, 1.66603441e-11,
      -1.02465983e+04, -4.63848842]
    - [1.65326226, 0.0100263099, -3.31661238e-06, 5.36483138e-10, -3.14696758e-14,
      -1.00095936e+04, 9.90506283]
- name: REF
  composition: {H: 1}
  thermo:
    model: NASA7
    temperature-ranges: [200.0, 1000.0, 6000.0]
    data:
    - [5.14911468, -0.0136622009, 4.91453921e-05, -4.84246767e-08, 1.66603441e-11,
      -1.02465983e+04, -4.63848842]
    - [1.65326226, 0.0100263099, -3.31661238e-06, 5.36483138e-10, -3.14696758e-14,
      -1.00095936e+04, 9.90506283]
- name: RHEB
  composition: {H: 1}
  thermo:
    model: NASA7
    temperature-ranges: [200.0, 1000.0, 6000.0]
    data:
    - [5.14911468, -0.0136622009, 4.91453921e-05, -4.84246767e-08, 1.66603441e-11,
      -1.02465983e+04, -4.63848842]
    - [1.65326226, 0.0100263099, -3.31661238e-06, 5.36483138e-10, -3.14696758e-14,
      -1.00095936e+04, 9.90506283]
- name: RHEBA
  composition: {H: 1}
  thermo:
    model: NASA7
    temperature-ranges: [200.0, 1000.0, 6000.0]
    data:
    - [5.14911468, -0.0136622009, 4.91453921e-05, -4.84246767e-08, 1.66603441e-11,
      -1.02465983e+04, -4.63848842]
    - [1.65326226, 0.0100263099, -3.31661238e-06, 5.36483138e-10, -3.14696758e-14,
      -1.00095936e+04, 9.90506283]
- name: SERCA
  composition: {H: 1}
  thermo:
    model: NASA7
    temperature-ranges: [200.0, 1000.0, 6000.0]
    data:
    - [5.14911468, -0.0136622009, 4.91453921e-05, -4.84246767e-08, 1.66603441e-11,
      -1.02465983e+04, -4.63848842]
    - [1.65326226, 0.0100263099, -3.31661238e-06, 5.36483138e-10, -3.14696758e-14,
      -1.00095936e+04, 9.90506283]
- name: SERCAA
  composition: {H: 1}
  thermo:
    model: NASA7
    temperature-ranges: [200.0, 1000.0, 6000.0]
    data:
    - [5.14911468, -0.0136622009, 4.91453921e-05, -4.84246767e-08, 1.66603441e-11,
      -1.02465983e+04, -4.63848842]
    - [1.65326226, 0.0100263099, -3.31661238e-06, 5.36483138e-10, -3.14696758e-14,
      -1.00095936e+04, 9.90506283]
- name: TBID
  composition: {H: 1}
  thermo:
    model: NASA7
    temperature-ranges: [200.0, 1000.0, 6000.0]
    data:
    - [5.14911468, -0.0136622009, 4.91453921e-05, -4.84246767e-08, 1.66603441e-11,
      -1.02465983e+04, -4.63848842]
    - [1.65326226, 0.0100263099, -3.31661238e-06, 5.36483138e-10, -3.14696758e-14,
      -1.00095936e+04, 9.90506283]
- name: TG
  composition: {H: 1}
  thermo:
    model: NASA7
    temperature-ranges: [200.0, 1000.0, 6000.0]
    data:
    - [5.14911468, -0.0136622009, 4.91453921e-05, -4.84246767e-08, 1.66603441e-11,
      -1.02465983e+04, -4.63848842]
    - [1.65326226, 0.0100263099, -3.31661238e-06, 5.36483138e-10, -3.14696758e-14,
      -1.00095936e+04, 9.90506283]
- name: TG_SERCA
  composition: {H: 1}
  thermo:
    model: NASA7
    temperature-ranges: [200.0, 1000.0, 6000.0]
    data:
    - [5.14911468, -0.0136622009, 4.91453921e-05, -4.84246767e-08, 1.66603441e-11,
      -1.02465983e+04, -4.63848842]
    - [1.65326226, 0.0100263099, -3.31661238e-06, 5.36483138e-10, -3.14696758e-14,
      -1.00095936e+04, 9.90506283]
- name: TSC
  composition: {H: 1}
  thermo:
    model: NASA7
    temperature-ranges: [200.0, 1000.0, 6000.0]
    data:
    - [5.14911468, -0.0136622009, 4.91453921e-05, -4.84246767e-08, 1.66603441e-11,
      -1.02465983e+04, -4.63848842]
    - [1.65326226, 0.0100263099, -3.31661238e-06, 5.36483138e-10, -3.14696758e-14,
      -1.00095936e+04, 9.90506283]
- name: TSCA
  composition: {H: 1}
  thermo:
    model: NASA7
    temperature-ranges: [200.0, 1000.0, 6000.0]
    data:
    - [5.14911468, -0.0136622009, 4.91453921e-05, -4.84246767e-08, 1.66603441e-11,
      -1.02465983e+04, -4.63848842]
    - [1.65326226, 0.0100263099, -3.31661238e-06, 5.36483138e-10, -3.14696758e-14,
      -1.00095936e+04, 9.90506283]
- name: ULK
  composition: {H: 1}
  thermo:
    model: NASA7
    temperature-ranges: [200.0, 1000.0, 6000.0]
    data:
    - [5.14911468, -0.0136622009, 4.91453921e-05, -4.84246767e-08, 1.66603441e-11,
      -1.02465983e+04, -4.63848842]
    - [1.65326226, 0.0100263099, -3.31661238e-06, 5.36483138e-10, -3.14696758e-14,
      -1.00095936e+04, 9.90506283]
- name: ULKA
  composition: {H: 1}
  thermo:
    model: NASA7
    temperature-ranges: [200.0, 1000.0, 6000.0]
    data:
    - [5.14911468, -0.0136622009, 4.91453921e-05, -4.84246767e-08, 1.66603441e-11,
      -1.02465983e+04, -4.63848842]
    - [1.65326226, 0.0100263099, -3.31661238e-06, 5.36483138e-10, -3.14696758e-14,
      -1.00095936e+04, 9.90506283]
- name: UVG
  composition: {H: 1}
  thermo:
    model: NASA7
    temperature-ranges: [200.0, 1000.0, 6000.0]
    data:
    - [5.14911468, -0.0136622009, 4.91453921e-05, -4.84246767e-08, 1.66603441e-11,
      -1.02465983e+04, -4.63848842]
    - [1.65326226, 0.0100263099, -3.31661238e-06, 5.36483138e-10, -3.14696758e-14,
      -1.00095936e+04, 9.90506283]
- name: UVG_BAX
  composition: {H: 1}
  thermo:
    model: NASA7
    temperature-ranges: [200.0, 1000.0, 6000.0]
    data:
    - [5.14911468, -0.0136622009, 4.91453921e-05, -4.84246767e-08, 1.66603441e-11,
      -1.02465983e+04, -4.63848842]
    - [1.65326226, 0.0100263099, -3.31661238e-06, 5.36483138e-10, -3.14696758e-14,
      -1.00095936e+04, 9.90506283]

reactions:
- equation: DS + P53 => P53A + DS  # Reaction 1
  rate-constant: {A: 2.5e-04, b: 0.0, Ea: 0.0}
  note: R0001
- equation: P53A + REF => MDM2 + P53A  # Reaction 2
  rate-constant: {A: 1.2732e-05, b: 0.0, Ea: 0.0}
  note: R0002
- equation: MDM2 => REF  # Reaction 3
  rate-constant: {A: 2.1589e-03, b: 0.0, Ea: 0.0}
  note: R0003
- equation: MDM2 + P53A => MDM2 + REF  # Reaction 4
  rate-constant: {A: 1.2046e+09, b: 0.0, Ea: 0.0}
  note: R0004
- equation: P53A + BAX => BAXA + P53A  # Reaction 5
  rate-constant: {A: 6.3652e+09, b: 0.0, Ea: 0.0}
  note: R0005
- equation: P53A + REF => P53A + BAX  # Reaction 6
  rate-constant: {A: 2.5633e+06, b: 0.0, Ea: 0.0}
  note: R0006
- equation: P53A + BCL2 => P53A_BCL2 + REF  # Reaction 7
  rate-constant: {A: 4.0013e+08, b: 0.0, Ea: 0.0}
  note: R0007
- equation: P53A_BCL2 + REF => P53A + BCL2  # Reaction 8
  rate-constant: {A: 4.7875e-07, b: 0.0, Ea: 0.0}
  note: R0008
- equation: BCL2 + BAX => BCL2_BAX + REF  # Reaction 9
  rate-constant: {A: 1527.1, b: 0.0, Ea: 0.0}
  note: R0009
- equation: BCL2_BAX + REF => BCL2 + BAX  # Reaction 10
  rate-constant: {A: 1.7346e-06, b: 0.0, Ea: 0.0}
  note: R0010
- equation: BAXA => BAX  # Reaction 11
  rate-constant: {A: 0.30222, b: 0.0, Ea: 0.0}
  note: R0011
- equation: BAX => REF  # Reaction 12
  rate-constant: {A: 0.42264, b: 0.0, Ea: 0.0}
  note: R0012
- equation: BAXA + CYTCM => BAXA + CYTC  # Reaction 13
  rate-constant: {A: 4.6216e-08, b: 0.0, Ea: 0.0}
  note: R0013
- equation: UVG + BAX => UVG_BAX + REF  # Reaction 14
  rate-constant: {A: 5.1187e+06, b: 0.0, Ea: 0.0}
  note: R0014
- equation: UVG_BAX + REF => UVG + BAX  # Reaction 15
  rate-constant: {A: 0.01192, b: 0.0, Ea: 0.0}
  note: R0015
- equation: CALPAINA + BID => CALPAINA + TBID  # Reaction 16
  rate-constant: {A: 6.5504e+07, b: 0.0, Ea: 0.0}
  note: R0016
- equation: TBID => REF  # Reaction 17
  rate-constant: {A: 4.8349e-05, b: 0.0, Ea: 0.0}
  note: R0017
- equation: REF => BID  # Reaction 18
  rate-constant: {A: 2.3657e-17, b: 0.0, Ea: 0.0}
  note: R0018
- equation: TBID + CYTCM => TBID + CYTC  # Reaction 19
  rate-constant: {A: 5.8275e-04, b: 0.0, Ea: 0.0}
  note: R0019
- equation: CYTC => REF  # Reaction 20
  rate-constant: {A: 2.0585e-03, b: 0.0, Ea: 0.0}
  note: R0020
- equation: CYTC + PROCASP => CYTC + CASP  # Reaction 21
  rate-constant: {A: 3491.1, b: 0.0, Ea: 0.0}
  note: R0021
- equation: CASP + PROCASP => 2 CASP  # Reaction 22
  rate-constant: {A: 2.6799e+06, b: 0.0, Ea: 0.0}
  note: R0022
- equation: CASP + BID => TBID + CASP  # Reaction 23
  rate-constant: {A: 3.2623e+06, b: 0.0, Ea: 0.0}
  note: R0023
- equation: DS + DAPK => DS + DAPKA  # Reaction 24
  rate-constant: {A: 1.03e+07, b: 0.0, Ea: 0.0}
  note: R0024
- equation: DAPKA => DAPK  # Reaction 25
  rate-constant: {A: 7.0458e-05, b: 0.0, Ea: 0.0}
  note: R0025
- equation: P53A + AMPKA => P53A + AMPK  # Reaction 26
  rate-constant: {A: 6.7187e+05, b: 0.0, Ea: 0.0}
  note: R0026
- equation: REF + P53A => P53A + PUMA  # Reaction 27
  rate-constant: {A: 1.0518e-06, b: 0.0, Ea: 0.0}
  note: R0027
- equation: PUMA + BCL2 => BCL2_PUMA + REF  # Reaction 28
  rate-constant: {A: 8.051e+07, b: 0.0, Ea: 0.0}
  note: R0028
- equation: BCL2_PUMA + REF => PUMA + BCL2  # Reaction 29
  rate-constant: {A: 4.5742e-04, b: 0.0, Ea: 0.0}
  note: R0029
- equation: PUMA => REF  # Reaction 30
  rate-constant: {A: 1.0204e-05, b: 0.0, Ea: 0.0}
  note: R0030
- equation: DAPKA + BEC1_BCL2 + REF => DAPKA + BEC1 + BCL2  # Reaction 31
  rate-constant: {A: 1.4287e+10, b: 0.0, Ea: 0.0}
  note: R0031
- equation: TG + SERCA => TG_SERCA + REF  # Reaction 32
  rate-constant: {A: 3.5e+06, b: 0.0, Ea: 0.0}
  note: R0032
- equation: TG_SERCA + REF => TG + SERCA  # Reaction 33
  rate-constant: {A: 3.25e-04, b: 0.0, Ea: 0.0}
  note: R0033
- equation: CA2IC + SERCA => CA2ER + SERCA  # Reaction 34
  rate-constant: {A: 2944.4, b: 0.0, Ea: 0.0}
  note: R0034
- equation: CCH + PLCE => PLCEA + REF  # Reaction 35
  rate-constant: {A: 2.53e+08, b: 0.0, Ea: 0.0}
  note: R0035
- equation: EPACA + PLCE => EPACA + PLCEA  # Reaction 36
  rate-constant: {A: 7.9673e+07, b: 0.0, Ea: 0.0}
  note: R0036
- equation: PLCEA => PLCE  # Reaction 37
  rate-constant: {A: 0.010818, b: 0.0, Ea: 0.0}
  note: R0037
- equation: PLCEA + PIP2 => PLCEA + IP3  # Reaction 38
  rate-constant: {A: 5.5266e+08, b: 0.0, Ea: 0.0}
  note: R0038
- equation: IP3R + IP3 => IP3R_IP3 + REF  # Reaction 39
  rate-constant: {A: 2.8987e+06, b: 0.0, Ea: 0.0}
  note: R0039
- equation: IP3R_IP3 + REF => IP3R + IP3  # Reaction 40
  rate-constant: {A: 7.6365e-03, b: 0.0, Ea: 0.0}
  note: R0040
- equation: CA2ER + IP3R_IP3 => CA2IC + IP3R_IP3  # Reaction 41
  rate-constant: {A: 4.9133e+06, b: 0.0, Ea: 0.0}
  note: R0041
- equation: IP3R_IP3 + PHAG => IP3R_IP3 + REF  # Reaction 42
  rate-constant: {A: 3.4298e+07, b: 0.0, Ea: 0.0}
  note: R0042
- equation: IP3 => PIP2  # Reaction 43
  rate-constant: {A: 7.061e-06, b: 0.0, Ea: 0.0}
  note: R0043
- equation: CA2IC + CAMKKB => CA2IC + CAMKKBA  # Reaction 44
  rate-constant: {A: 1331.0, b: 0.0, Ea: 0.0}
  note: R0044
- equation: AMPK + CAMKKBA => AMPKA + CAMKKBA  # Reaction 45
  rate-constant: {A: 1.1164e+06, b: 0.0, Ea: 0.0}
  note: R0045
- equation: CA2IC + CALPAIN => CA2IC + CALPAINA  # Reaction 46
  rate-constant: {A: 5.5238e+06, b: 0.0, Ea: 0.0}
  note: R0046
- equation: CALPAINA => CALPAIN  # Reaction 47
  rate-constant: {A: 0.81631, b: 0.0, Ea: 0.0}
  note: R0047
- equation: CALPAINA + GA => GAA + CALPAINA  # Reaction 48
  rate-constant: {A: 3.7598e+07, b: 0.0, Ea: 0.0}
  note: R0048
- equation: AC + GAA => AC_GAA + REF  # Reaction 49
  rate-constant: {A: 1.1322e+09, b: 0.0, Ea: 0.0}
  note: R0049
- equation: AC_GAA + REF => AC + GAA  # Reaction 50
  rate-constant: {A: 0.98498, b: 0.0, Ea: 0.0}
  note: R0050
- equation: AC_GAA + REF => AC_GAA + CAMP  # Reaction 51
  rate-constant: {A: 5.2991e-06, b: 0.0, Ea: 0.0}
  note: R0051
- equation: CAMP => REF  # Reaction 52
  rate-constant: {A: 2.0217e-03, b: 0.0, Ea: 0.0}
  note: R0052
- equation: CAMP + EPAC => CAMP + EPACA  # Reaction 53
  rate-constant: {A: 8.0702e+06, b: 0.0, Ea: 0.0}
  note: R0053
- equation: EPACA => EPAC  # Reaction 54
  rate-constant: {A: 1.4869e-05, b: 0.0, Ea: 0.0}
  note: R0054
- equation: GAA => GA  # Reaction 55
  rate-constant: {A: 0.55976, b: 0.0, Ea: 0.0}
  note: R0055
- equation: GABC + GPCRA + REF => GAA + GBC + GPCRA  # Reaction 56
  rate-constant: {A: 4.0974e+07, b: 0.0, Ea: 0.0}
  note: R0056
- equation: GA + GBC => GABC + REF  # Reaction 57
  rate-constant: {A: 1.0721e+06, b: 0.0, Ea: 0.0}
  note: R0057
- equation: RAP + MTORA => MTOR + RAP  # Reaction 58
  rate-constant: {A: 3.5e+06, b: 0.0, Ea: 0.0}
  note: R0058
- equation: RAP => REF  # Reaction 59
  rate-constant: {A: 5.0e-04, b: 0.0, Ea: 0.0}
  note: R0059
- equation: AMPKA + MTORA => AMPKA + MTOR  # Reaction 60
  rate-constant: {A: 6.0854e+07, b: 0.0, Ea: 0.0}
  note: R0060
- equation: MTORA => MTOR  # Reaction 61
  rate-constant: {A: 3.5467e-04, b: 0.0, Ea: 0.0}
  note: R0061
- equation: MTORA + AMPKA => MTORA + AMPK  # Reaction 62
  rate-constant: {A: 3.8554e+04, b: 0.0, Ea: 0.0}
  note: R0062
- equation: ULKA + MTORA <=> MTORA + ULK  # Reaction 63
  rate-constant: {A: 1.6122e+08, b: 0.0, Ea: 0.0}
  note: R0063
- equation: ULKA + MTORA <=> MTOR + ULKA  # Reaction 64
  rate-constant: {A: 1.9507e+05, b: 0.0, Ea: 0.0}
  note: R0064
- equation: AMPKA + TSC => AMPKA + TSCA  # Reaction 65
  rate-constant: {A: 1.8049e+04, b: 0.0, Ea: 0.0}
  note: R0065
- equation: RHEBA + TSCA => RHEB + TSCA  # Reaction 66
  rate-constant: {A: 5229.2, b: 0.0, Ea: 0.0}
  note: R0066
- equation: RHEBA + MTOR => RHEBA + MTORA  # Reaction 67
  rate-constant: {A: 1.4312e+08, b: 0.0, Ea: 0.0}
  note: R0067
- equation: RHEB => RHEBA  # Reaction 68
  rate-constant: {A: 9.2104e-08, b: 0.0, Ea: 0.0}
  note: R0068
- equation: AKTA => AKT  # Reaction 69
  rate-constant: {A: 5.0667e-07, b: 0.0, Ea: 0.0}
  note: R0069
- equation: AKTA + TSCA => AKTA + TSC  # Reaction 70
  rate-constant: {A: 6.468e+09, b: 0.0, Ea: 0.0}
  note: R0070
- equation: ATG5T + BCL2 => ATG5_BCL2 + REF  # Reaction 71
  rate-constant: {A: 7.3997e+04, b: 0.0, Ea: 0.0}
  note: R0071
- equation: ATG5_BCL2 + REF => ATG5T + BCL2  # Reaction 72
  rate-constant: {A: 2.1456e-09, b: 0.0, Ea: 0.0}
  note: R0072
- equation: CALPAINA + ATG5 => CALPAINA + ATG5T  # Reaction 73
  rate-constant: {A: 2.2338e+06, b: 0.0, Ea: 0.0}
  note: R0073
- equation: CALPAINA + BEC1 => CALPAINA + REF  # Reaction 74
  rate-constant: {A: 1.1834e+05, b: 0.0, Ea: 0.0}
  note: R0074
- equation: IP3R + BCL2 => IP3R_BCL2 + REF  # Reaction 75
  rate-constant: {A: 2.5302e+05, b: 0.0, Ea: 0.0}
  note: R0075
- equation: IP3R_BCL2 + REF => IP3R + BCL2  # Reaction 76
  rate-constant: {A: 5.5248e-07, b: 0.0, Ea: 0.0}
  note: R0076
- equation: BEC1 + BCL2 => BEC1_BCL2 + REF  # Reaction 77
  rate-constant: {A: 1.2416e+04, b: 0.0, Ea: 0.0}
  note: R0077
- equation: BEC1_BCL2 + REF => BEC1 + BCL2  # Reaction 78
  rate-constant: {A: 0.11221, b: 0.0, Ea: 0.0}
  note: R0078
- equation: ULKA + REF => ULKA + PHAG  # Reaction 79
  rate-constant: {A: 7.9957e-08, b: 0.0, Ea: 0.0}
  note: R0079
- equation: AMPKA + ULK => AMPKA + ULKA  # Reaction 80
  rate-constant: {A: 4027.0, b: 0.0, Ea: 0.0}
  note: R0080
- equation: AMPK + NS => AMPKA + NS  # Reaction 81
  rate-constant: {A: 2.73e+06, b: 0.0, Ea: 0.0}
  note: R0081
- equation: AMPKA => AMPK  # Reaction 82
  rate-constant: {A: 4.0934e-07, b: 0.0, Ea: 0.0}
  note: R0082
- equation: ULKA => ULK  # Reaction 83
  rate-constant: {A: 0.28119, b: 0.0, Ea: 0.0}
  note: R0083
- equation: AMPKA + ULKA => AMPK + ULKA  # Reaction 84
  rate-constant: {A: 1.6661e+05, b: 0.0, Ea: 0.0}
  note: R0084
- equation: PHAG + BEC1 => PREAUT + BEC1  # Reaction 85
  rate-constant: {A: 2.6972e+05, b: 0.0, Ea: 0.0}
  note: R0085
- equation: PHAG + BEC1_UVG => PREAUT + BEC1_UVG  # Reaction 86
  rate-constant: {A: 2.523e+09, b: 0.0, Ea: 0.0}
  note: R0086
- equation: BEC1A + UVG => BEC1_UVG + REF  # Reaction 87
  rate-constant: {A: 1.373e+07, b: 0.0, Ea: 0.0}
  note: R0087
- equation: BEC1_UVG + REF => BEC1A + UVG  # Reaction 88
  rate-constant: {A: 3.7239e-04, b: 0.0, Ea: 0.0}
  note: R0088
- equation: REF => BEC1  # Reaction 89
  rate-constant: {A: 1.1291e-19, b: 0.0, Ea: 0.0}
  note: R0089
- equation: PHAG => REF  # Reaction 90
  rate-constant: {A: 2.97e-06, b: 0.0, Ea: 0.0}
  note: R0090
- equation: ATG5 + PHAG => ATG5 + AUT  # Reaction 91
  rate-constant: {A: 1.0032e+10, b: 0.0, Ea: 0.0}
  note: R0091
- equation: AUT => REF  # Reaction 92
  rate-constant: {A: 2.0175e-05, b: 0.0, Ea: 0.0}
  note: R0092
- equation: AUT + NS => AUT + REF  # Reaction 93
  rate-constant: {A: 2.83e+08, b: 0.0, Ea: 0.0}
  note: R0093
- equation: AUT + DS => AUT + REF  # Reaction 94
  rate-constant: {A: 2.83e+08, b: 0.0, Ea: 0.0}
  note: R0094
- equation: REF => PHAG  # Reaction 95
  rate-constant: {A: 2.9946e-19, b: 0.0, Ea: 0.0}
  note: R0095
- equation: PREAUT => REF  # Reaction 96
  rate-constant: {A: 5.906e-08, b: 0.0, Ea: 0.0}
  note: R0096
- equation: REF + P53A => P53A + DRAM  # Reaction 97
  rate-constant: {A: 6.4421e-04, b: 0.0, Ea: 0.0}
  note: R0097
- equation: DRAM => REF  # Reaction 98
  rate-constant: {A: 1.6721e-07, b: 0.0, Ea: 0.0}
  note: R0098
- equation: DRAM + PREAUT => DRAM + AUT  # Reaction 99
  rate-constant: {A: 5.5519e+06, b: 0.0, Ea: 0.0}
  note: R0099
- equation: REF => ATG5  # Reaction 100
  rate-constant: {A: 5.9288e-15, b: 0.0, Ea: 0.0}
  note: R0100
- equation: ATG5T => REF  # Reaction 101
  rate-constant: {A: 1.6338e-07, b: 0.0, Ea: 0.0}
  note: R0101
- equation: ATG5 => REF  # Reaction 102
  rate-constant: {A: 3.0972e-05, b: 0.0, Ea: 0.0}
  note: R0102
- equation: CAMP + PKA => PKAA + CAMP  # Reaction 103
  rate-constant: {A: 1.5503e+06, b: 0.0, Ea: 0.0}
  note: R0103
- equation: PKAA + PHAG => PKAA + REF  # Reaction 104
  rate-constant: {A: 3.333e+08, b: 0.0, Ea: 0.0}
  note: R0104
- equation: PKAA => PKA  # Reaction 105
  rate-constant: {A: 6.6664e-06, b: 0.0, Ea: 0.0}
  note: R0105
- equation: PKC_CA2IC + PLCEA => PLCE + PKC_CA2IC  # Reaction 106
  rate-constant: {A: 3.8707e+08, b: 0.0, Ea: 0.0}
  note: R0106
- equation: PKC + CA2IC => PKC_CA2IC + REF  # Reaction 107
  rate-constant: {A: 1.464e+04, b: 0.0, Ea: 0.0}
  note: R0107
- equation: BEC1 + ULKA => BEC1A + ULKA  # Reaction 108
  rate-constant: {A: 4027.3, b: 0.0, Ea: 0.0}
  note: R0108
- equation: INSULIN + PI3K => PI3KA + INSULIN  # Reaction 109
  rate-constant: {A: 8.1788e+07, b: 0.0, Ea: 0.0}
  note: R0109
- equation: PI3KA => PI3K  # Reaction 110
  rate-constant: {A: 0.15443, b: 3.7e-04, Ea: 0.0}
  note: R0110
- equation: PI3KA + AKT => AKTA + PI3K  # Reaction 111
  rate-constant: {A: 6.8775e+10, b: 0.0, Ea: 0.0}
  note: R0111<|MERGE_RESOLUTION|>--- conflicted
+++ resolved
@@ -1,11 +1,9 @@
 generator: ck2yaml
 input-files: [chem.cnt.inp, therm.cnt.inp]
 cantera-version: 2.6.0
-<<<<<<< HEAD
-date: Mon, 10 Mar 2025 12:05:16 +0100
-=======
+
 date: Wed, 21 May 2025 13:30:22 +0200
->>>>>>> 1675773b
+
 
 units: {length: cm, time: s, quantity: mol, activation-energy: K}
 
